--- conflicted
+++ resolved
@@ -79,7 +79,6 @@
 Barriers
 Lock free
 
-<<<<<<< HEAD
 
 Atomics are a way to mark thread shared variables in a sense. Many instances of variables in high level code are a delusion. Assignment to them is not supposed to be a real observable effect. Threads have a "debugger" view into your code.
 
@@ -91,14 +90,12 @@
 a = 3;
 These assignments aren't real.
 Loop reordering
-=======
 
 Data Race Freedom
 
 [Memory Barriers: a Hardware View for Software Hackers](http://www.rdrop.com/users/paulmck/scalability/paper/whymb.2010.07.23a.pdf)
 [Memory access ordering an introduction](https://community.arm.com/arm-community-blogs/b/architectures-and-processors-blog/posts/memory-access-ordering---an-introduction)
 [string vs weak memory models](https://news.ycombinator.com/item?id=30303003) - programming languages need to be as weak as the weakest hardware they target, or else they can't generate optimal code. Interesting.
->>>>>>> 9b0b3550
 
 C assignment is not imperative assignment really. The resulting code is not required to have an instruction that corresponds to it. It is more like a functional binding. So then relying on it for some concurrent construct (and concurrency _is_ stateful/imperative?) is nonsensical
 

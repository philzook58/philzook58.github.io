---
author: philzook58
comments: true
date: 2020-11-12 20:17:39+00:00
layout: post
link: https://www.philipzucker.com/?p=2913
published: true
slug: Compilers
title: Compilers
wordpress_id: 2913
---

- [Parsing and Lexing](#parsing-and-lexing)
- [Intermediate Representations](#intermediate-representations)
  - [SSA](#ssa)
  - [LLVM IR](#llvm-ir)
  - [CPS](#cps)
  - [RTL](#rtl)
  - [](#)
  - [Misc](#misc)
  - [Tensor Stuff](#tensor-stuff)
- [Analysis](#analysis)
  - [Dataflow](#dataflow)
- [Optimizations](#optimizations)
  - [Polyhedral](#polyhedral)
  - [Link Time Optimization (LTO)](#link-time-optimization-lto)
  - [Profile Guided Optimization (PGO)](#profile-guided-optimization-pgo)
- [Code Gen](#code-gen)
  - [Declarative](#declarative)
    - [Unison](#unison)
    - [Fixed Instruction Order](#fixed-instruction-order)
    - [Scheduling and Allocation](#scheduling-and-allocation)
    - [Multiple Blocks](#multiple-blocks)
    - [Register Packing](#register-packing)
    - [Other](#other)
  - [Rewrite Rules](#rewrite-rules)
  - [Instruction Selection](#instruction-selection)
  - [Register Allocation](#register-allocation)
  - [Instruction Scheduling](#instruction-scheduling)
  - [Assembly Production](#assembly-production)
- [JIT](#jit)
- [Garbage Collector](#garbage-collector)
  - [Conservative vs Exact](#conservative-vs-exact)
  - [Parallel](#parallel)
  - [Concurrent](#concurrent)
  - [mark and Sweep](#mark-and-sweep)
  - [Generational](#generational)
- [Misc](#misc-1)
  - [LLVM](#llvm)
- [JVM](#jvm)


# Parsing and Lexing
- See note on parsing

# Intermediate Representations
## SSA
http://ssabook.gforge.inria.fr/latest/book.pdf SSA bookv
[mirror of ssa book](https://github.com/pfalcon/ssabook)

[compcertssa](http://compcertssa.gforge.inria.fr/) verified ssa

[bril](https://github.com/sampsyo/bril) educational IR. ocaml and rust bindings.
## LLVM IR
See LLVM section


## CPS
## RTL

<<<<<<< HEAD
## 
=======
## Misc
## Tensor Stuff
>>>>>>> e048349a
ILang
Tiramisu http://tiramisu-compiler.org/Comparison.html
MLIR
Halide
TVM
BYOC bring your own codegen https://tvm.apache.org/2020/07/15/how-to-bring-your-own-codegen-to-tvm


http://www.gilbertbernstein.com/resources/LiuPOPL2022.pdf ATL verified "scheduling" rewrites in coq - Gilbert. Gilbert works on coolstuff  http://www.gilbertbernstein.com/

[exo](https://github.com/exo-lang/exo)

## Misc

[esolang VM](https://github.com/shinh/elvm) - C compiler to simple virtual machine for compiling to esolangs

[exo-lang.dev] exocompilation
# Analysis
## Dataflow
Dataflow analysis
Must/May and intersection vs union. Least fixed point vs greatest


# Optimizations

[Wikiepedia list of compiler optimizations](https://en.wikipedia.org/wiki/Optimizing_compiler)

[Loop invariant code motion](https://en.wikipedia.org/wiki/Loop-invariant_code_motion) - aka hoisting. Move stuff that doesn't change out of the loop

[instruction level parallelism](https://link.springer.com/book/10.1007/978-1-4899-7797-7) Alex Aiken Utpal Banerjee Arun Kejariwal Alexandru Nicolau

Reassociate to lessen tree height - less dependencies
Expand expressions with care - less dependencies



[liveness analysis for ssa form program](https://hal.inria.fr/inria-00558509v2/document)

## Polyhedral
[Polyhedral model](https://en.wikipedia.org/wiki/Polytope_model)
[Foundations of Fine Grain Parallelism](https://www.cs.colostate.edu/~cs560/Fall2015/). Recurrence equations. Analyze them
[granulairty](https://en.wikipedia.org/wiki/Granularity_(parallel_computing)) 

[Polyhedral Compilation as a Design Pattern for Compilers PLISS](https://www.youtube.com/watch?v=mt6pIpt5Wk0&ab_channel=PLISS)

isl and presburger arithmetic.
A relative of omega?

FPL - fast presburger arithmetic

## Link Time Optimization (LTO)
- See note on Linker

## Profile Guided Optimization (PGO)

# Code Gen
## Declarative
### Unison
- [Unison](https://unison-code.github.io/)

[diversification](http://www.diva-portal.org/smash/get/diva2:1232129/FULLTEXT01.pdf) make many versions of binary to make code reuse attacks harder. disunison


Toy Program:


If you do liveness analysis ahead of time, it really does become graph coloring, with an edge between every temporary that is live at the same time.

You cannot do liveness ahead of time if you integrate instruction scheduling with allocation. It needs to be internalized.

If you do SSA ahead of time, you have more flexibility to change colors/register at overwrite points

How to communicate to minizinc:
- Serialized files or C bindings
- Parameters or constraints. In some sense, you a writing a constraint interpreter over the parameters. Why not cut out the middleman? 1: less clear what the structure is. 2. It forces your hand with the bundling of different pieces. Many things need to be bundled into the `insn` predicate unless you reify the `insn` predicate to a variable, in which case you are rebuilding the parameter version.

There is a spectrum of more or less complex models you can use.

### Fixed Instruction Order
This makes a DSL in minizinc that looks like a somewhat reasonable IR. It uses a predicate function `insn` that takes in the lhs and rhs temporaries. It assigns a register to each temporary such that it never clobbers a live variable.

I could do the liveness analysis completely statically, but I choose to internalize it into the model for ease.

```minizinc
enum reg_t = {R0, R1, R2, R3};
enum temp_t = {T0, T1, T2, T3, T4, T5};
int : MAXID = 5;
set of int : operation_t = 0..MAXID;

array[temp_t, operation_t] of var bool : live_in;
array[temp_t] of var reg_t : reg;

predicate insn(operation_t : id, list of temp_t : lhs, string : opcode, list of temp_t : rhs) = 
  % https://en.wikipedia.org/wiki/Live_variable_analysis
  forall(t in temp_t)(
    if (t in rhs) % in gen set
      then live_in[t, id] = true
    elseif (t in lhs) % not in gen set, in kill set
      then live_in[t,id] = false
    else % propagate
      live_in[t,id] <- live_in[t, id + 1] 
    endif) /\
  % Assignments need to go to different registers than live variables of next instruction.
  forall(t1 in lhs)(
    forall(t2 in temp_t where t1 != t2)(
      live_in[t2,id+1] -> reg[t1] != reg[t2]
  ));

% Nothing is live at end of block
constraint forall(t in temp_t)( live_in[t, MAXID] = false);

constraint 
  insn(0, [T1], "mov", [T0])     /\
  insn(1, [T2], "add", [T0, T1]) /\
  insn(2, [T3], "sub", [T0, T1]) /\
  insn(3, [T4], "mul", [T1, T2]) /\
  insn(4, [T5], "inc", [T4]);


%reg = [T0: R2, T1: R0, T2: R1, T3: R2, T4: R0, T5: R0];
%live_in = 
%[|         0:     1:     2:     3:     4:     5: 
% | T0:  true,  true,  true, false, false, false
% | T1: false,  true,  true,  true, false, false
% | T2: false, false,  true,  true, false, false
% | T3: false, false, false, false, false, false
% | T4: false, false, false, false,  true, false
% | T5: false, false, false, false, false, false
% |];
%----------

% if we're not in ssa, maybe 
% array[temp_t, id] of var reg_t; 
% since register can change as reuse site.

% Registers don't allocate to same spot
%constraint forall (id in operation_t)(
%  forall(t1 in temp_t)(
%    forall(t2 in temp_t)(
%      (live_in[t1,id] /\ live_in[t2,id] /\ t1 != t2) ->
%      reg[t1] != reg[t2]
%    )));


```

How do you want to talk about the solution space.
- a next(id1,id2) matrix
- live[id,t] matrix vs start end cycle integers.

 % since we don't record the gen kill sets we need to do this in here.
`% next[i,j]` where you see `id + 1` 
I was assuming SSA, but maybe it can handle non ssa? Noo. It probably can't.

### Scheduling and Allocation
We can also use a next[i,j] matrix or change live to a start end cycle parameter.


### Multiple Blocks
### Register Packing
Using the rectangle packing constraint for register modelling

### Other
- [Relational Processing for Fun and Diversity](https://personal.utdallas.edu/~hamlen/lundquist19minikanren.pdf) minikanren
- [Denali - a goal directed super optimizer](https://courses.cs.washington.edu/courses/cse501/15sp/papers/joshi.pdf) egraph based optimization of assembly
- [PEG](https://cseweb.ucsd.edu/~lerner/papers/popl09.pdf) egraph cfg
- [RVSDG](https://github.com/egraphs-good/egg/discussions/106)
- [minimips minikanren mips assembler/disassembler](https://github.com/orchid-hybrid/minimips)

## Rewrite Rules
peephole optimization
[cranelift isle](https://github.com/bytecodealliance/wasmtime/blob/918671316301306d653345cc3486f0a15de2aa50/cranelift/docs/isle-integration.md)
[Verifying and Improving Halide’s Term Rewriting System with Program Synthesis](https://dl.acm.org/doi/pdf/10.1145/3428234)

See: e-graphs
[scheduling using unimodular modelling](https://twitter.com/taktoa1/status/1531386684876632064?s=20&t=-IHVNfpCMKlhva0T8ctWXA)

## Instruction Selection
Subgraph isomorphism problem
VF2 algorithm
Very similar to "technology mapping" in the vlsi community.

type aexpr = Mul | Add

Macro expansion
 - procede bottom up
Maximal Munch

Instruction selection is taking a program and figuriing out which instructions can be used to implement this. Typically this leaves behind still some problems to solve, in particular register allocation and instruction scheduling. Presumably, everything in the program needs to be done. We have some notion of correspondence between the program representation and the available instructions. The exact nature of this correspondence depends on how we represent our program.

- Sequence
- Tree - One representation of a program might be as a syntax tree, say `(x + (y * z))`.
- DAG - consider `(x + y) * (x + y)`. Really we want to note common shared computation and not recompute `x+ y` twice. DAGs and the technique of hash consing can be useful here.
- Tree-like DAGS
- CFG - A different representation might be to separate out blocks and control edges between them. Blocks consist of a sequence of statements.

If the statements are purely for assignment, assignment can be inlined. The block is nearly purely functional in some sense. It can be compressed into a functional form like the DAG or Tree by inlining. The block could also itself be considered as a graph, as there is often more then one equivalent way of sequencing the instructions.

The simplest case to consider is that of the tree. We can enumerate patterns in the tree that we know how to implement using instructions. The relationship between tree patterns and instructions can be many-to-many. We should understand how to implement every node in the tree `(?a + ?b)`, `(?a * ?b)` with a pattern consisting of a sequence of instructions for completeness (ability to compile any tree). We also should try to figure out the tree patterns that correspond to a single assembly instruction like `load reg [reg+n]` because these will often be efficient and desirable.

There are two distinct and often separable problems here:
1. Find pattern matches
2. Pick which matches to actually use aka pattern selection


A direct approach to describing patterns is to develop a datatype of patterns. This datatype will be basically the datatype of your AST with holes. This is clearly duplication and becomes painful the more constructors your language has, but whatever.

```ocaml
type ast = Add of ast * ast | Var of string
type ast_pat = Hole of string | PAdd of ast_pat * ast_pat | PVar of string

pmatch : ast_pat -> ast -> (string * ast) list option
```

Alternatively, we can note that the main point of a pattern is to pattern match and use a church-ish/finalish representation

```ocaml
type ast_pat' = ast -> (string * ast) list option
let convert_pat' : ast_pat -> ast_pat' = pmatch
```

```ocaml
type var = string
type stmt = Ass of var * expr
type expr = Add of var * var | Var of var

type blk = stmt list

let inline : blk -> (var * ast) list
type insn = Mov of reg * reg | Add of reg * reg | Add2 of reg * reg * reg


```

A novelty of the Blindell et al work is the notion of universal function (UF) graph. There is both the functinal repsentation of data values, but also cfg is represented as opaque nodes. The correspondence of where values are defined and where computations happen is left up to the constraint solver.

What is the input language? Is it a pure expression langage? A side effectful imperative language? We can convert between these.

I have directly gone to effectful assembly from pure expression language above.

I understand enough to have many questions. What is the input language over which one is pattern matching. Perhaps language is already the wrong word since language tends to imply something tree-like. Is it a pure language or an imperative language. Is it represented as a sequence of IR instructions, a tree, tree-like dag, dag,  a graph, or something else. Is represented too weak a word for this question which seems to be very important? "BIL" represented as a sequence vs as a graph might as well be nearly entirely different things. It seems totally possible to translate between pure and imperative, and between the representations and yet it matters so much. What is the output language. It structurally isn't concrete assembly in many ways. It is definitely un-register allocated and probably unsequenced. Sometimes it feels like tree-like quasi assembly, where the node represents an "output" register even though assembly is really just a sequence of effects. Is there freedom to choose any N^2 combination of structural representations between input and output languages, purity and impurity?  None of this even starts to touch control flow. None of this touches what does "overlapping" of patterns mean and what should be allowed

Sequenced representation: Patterns may need to stretch over bits / reorderings. The sequence of the input language does not at all have to be the sequence of the output. Restricting yourself in this way

You can often macro repeat patterns in ways to undo any arbitrary choices made by the representation. Some kind of quotienting. If we have an order free representation, we could aebitrary sequence it, and then sequence the patterns into all possible sequencings. Then you end up with baically the same thing. You can't go the other way in general. 
There is something that feels galois connection-y here.

What is the output of pattern matching? Typically I would consider the output of a pattern match to be just pattern variable bindings. But in this case, really we may need full identification between pattern nodes and pattee nodes since this defines the covering.

There are different axes upon which to consider graph variations
- input/output Edges ordered or unordered / have identity are interchangeable. AST tree have identity. Consider the example of a power or any non commutative operation. Edges with identities may want to be considered to be attached to "ports"
- Zero/many input output edges (trees)
- Labels on vertices and or edges

Different kinds can be embedded in each other.
Trees can represent graphs if you are allowed to indirectly refer to nodes via labels.
Hash cons dags can have many input and output edges. However the output edges of the hash cons are unported, whereas the input edges are ported. The symmettry can be improved by using projection/port nodes connected to the output. In some sense the output of the original is then
Operads

You could take a relational perspective on operations, having neither input not output.

## Register Allocation
<https://arxiv.org/abs/1804.02452>

[cranelift regalloc](https://cfallin.org/blog/2022/06/09/cranelift-regalloc2/) great blog post

The typical starting point of register allocation is support you've been given as assembly program that doesn't have registers filled in like
```assembly
# input v1 v2 v3
mov v1, v2
add v1, v1
mul v3, v1
# output v3
```
The interference graph has an edge between any two variables that are live at the same time.
Live means that the variable has been made and someone still needs to use it now or later.
In this example, if we assume v1 v2 & v3 are live at the beginning, v1 is live for all 3 instructions, v3 is live for all three and at the output, but v2 is only live at the first instruction since it is never used again.

[dsatur graph coliring heurisitc](https://en.wikipedia.org/wiki/DSatur)

[RL4ReAl: Reinforcement Learning for Register Allocation](https://twitter.com/johnregehr/status/1513561374873464833?s=20&t=NBROMONLYyqlU8uerfss0A)
Compiler gym

## Instruction Scheduling
The pure instruction scheduling problem might occur even at the IR level. We can imagine an imperative IR. Certain operations commute and others don't. We may want to minimize the liveness time of variables for example. This would make sense as a pre-processing step to a sequence input language to an instruction selector.


Instruction scheduling can be parametrized as:
1. an embedding into actual time (cycle issue time probably). This is important if you are optimizing for runtime and can get estimates of how long each instruction takes.
2. a ranking as integers
3. next(i,j) relation which is basically integers. Allows for partial order. after(i,j) :- next(i,k), after(). after is path connected in temporal dag. Possibly this is mappable into a lattice notion of time (i,j,k,etc)?

## Assembly Production
You need to produce actual binary, actual 1s and 0s
See also:
- Linking
- Assembly



# JIT
de-optimization paths
[mir](https://github.com/vnmakarov/mir) an intermiedtae representation for JIT
[qbe](https://c9x.me/compile/)
[libjit](https://www.gnu.org/software/libjit/)
[ryujit](https://github.com/dotnet/coreclr/blob/master/Documentation/botr/ryujit-overview.md)
[libfirm](https://github.com/libfirm/libfirm)
[cranelift](https://github.com/CraneStation/cranelift)
[nanojit](https://github.com/dibyendumajumdar/nanojit)

[libgccjit](https://gcc.gnu.org/onlinedocs/jit/)

[copy and patch compilation](https://twitter.com/cfbolz/status/1516418354579394566?s=20&t=7564nBvc82Jdkz_E3ccZbA)

# Garbage Collector
## Conservative vs Exact

The boehm garbage collector seems easy to use. Also you can just malloc and never free.

## Parallel
## Concurrent
## mark and Sweep
## Generational


Making a simple garbage collector [https://maplant.com/gc.html](https://maplant.com/gc.html)



# Misc


[Compilers are databases](https://www.youtube.com/watch?v=WxyyJyB_Ssc&ab_channel=Java)

[c-pit-claudel relational compilation](https://people.csail.mit.edu/cpitcla/thesis/relational-compilation.html)

```prolog
% This looks like a job for difference lists
compile(lit(n), [push(n) | TS]).
compiler(opp(T),  ).
compile(add(X,Y), [Z | TS] :- compile(X,X1), compile(Y,Y2), append(X1,Y1,Z), append(Z,Rest,TS).
```
prolog using coq.





[Query-based compiler architectures](https://ollef.github.io/blog/posts/query-based-compilers.html)

[Anders Hejlsberg on Modern Compiler Construction](https://www.youtube.com/watch?v=wSdV1M7n4gQ&ab_channel=Googol)

incremental compilation

[Calculating correct compilers](https://www.cs.nott.ac.uk/~pszgmh/ccc.pdf)

[cs6120 adrian sampson](https://www.cs.cornell.edu/courses/cs6120/2022sp/lesson/) Looks like a nice syllabus

[rose compiler](https://en.wikipedia.org/wiki/ROSE_(compiler_framework)) source to source compiler? Makes sense.


[compiler optimizations website](https://compileroptimizations.com/)

  * [https://github.com/aalhour/awesome-compilers](https://github.com/aalhour/awesome-compilers)

  *  [https://gcc.gnu.org/wiki/ListOfCompilerBooks](https://gcc.gnu.org/wiki/ListOfCompilerBooks)







- interesting links <https://twitter.com/1101_debian/status/1456346324794806274?s=20>
<https://news.ycombinator.com/item?id=29112482> more links

<cs.au.dk/~amoeller/spa> static program analysis

modules - global symbols, function declaration, function definitions, target information





<https://gist.github.com/MattPD/00573ee14bf85ccac6bed3c0678ddbef> program analysis resources. Big long list.






Man souffle does seem cool





It's surprisingly difficult to find a cogent explanation of all the stuff one might need. It's useful to call C or be called from C **https://blog.packagecloud.io/eng/2016/04/05/the-definitive-guide-to-linux-system-calls/**


    
    <code>	.globl compute_42
    compute_42:
        movq    %rdi, %rax # move argument into rax
    	addq	$32, %rax # add 32 
    	retq
        
    
    #include <stdio.h>
    #include <stdint.h>
    
    extern uint64_t compute_42(uint64_t a);
    
    int main()
    {
        printf("result is %ld \n", compute_42(4));
        return 0;
    }</code>





sjklsfkjl https://cs.brown.edu/courses/cs033/docs/guides/x64_cheatsheet.pdf x86 cheatsheet


alignment is for serious. It really does screw you if you don't do function alls with stack on 16byte boundaries


[https://en.wikibooks.org/wiki/X86_Assembly](https://en.wikibooks.org/wiki/X86_Assembly)


[https://modernc.gforge.inria.fr/](https://modernc.gforge.inria.fr/) modern c book free online


%rdi, %rsi, %rdx, %rcx, %r8, and %r9 as first 6 arguments


pushq %rbx is usually first instruction inside function


subq somethign rsp usually happens to allocate on the stack


[https://brown-cs0330.github.io/website/index.html](https://brown-cs0330.github.io/website/index.html) introduction to computer systems

Bryant and OHallaran book. CMU course http://www.cs.cmu.edu/~213/schedule.html

[https://bernsteinbear.com/blog/lisp/](https://bernsteinbear.com/blog/lisp/)

gdb. Compile with -g flag. break main. step next print. tui enabe https://sourceware.org/gdb/onlinedocs/gdb/TUI-Commands.html#TUI-Commands cheatsheet https://darkdust.net/files/GDB%20Cheat%20Sheet.pdf https://brown-cs0330.github.io/website/docs/guides/vgg.pdf

objdump -d -S -l

valgrind and core dumps.

## LLVM
LLVM IR

MIR

Instruction Combiner

  * [https://www.cs.cornell.edu/~asampson/blog/llvm.html](https://www.cs.cornell.edu/~asampson/blog/llvm.html)

<https://jonathan2251.github.io/lbd/index.html>  Tutorial: Creating an LLVM Backend for the Cpu0 Architecturehttps://danielkeep.github.io/tlborm/book/README.html

<https://www.youtube.com/watch?v=m8G_S5LwlTo&ab_channel=LLVM> LLVM IR tutorial

[llvm-mca](https://llvm.org/docs/CommandGuide/llvm-mca.html) - static analysis of performance of code 

<https://www.llvm.org/docs/ProgrammersManual.html>
<https://mukulrathi.com/create-your-own-programming-language/llvm-ir-cpp-api-tutorial/>

[Learning to combine instructions in LLVM compiler](https://twitter.com/johnregehr/status/1501649959505985537?s=20&t=-ebjuD7WRIIQNgiBChK5cQ)
<https://lowlevelbits.org/how-to-learn-compilers-llvm-edition/> 
# JVM


<|MERGE_RESOLUTION|>--- conflicted
+++ resolved
@@ -16,9 +16,9 @@
   - [LLVM IR](#llvm-ir)
   - [CPS](#cps)
   - [RTL](#rtl)
-  - [](#)
   - [Misc](#misc)
   - [Tensor Stuff](#tensor-stuff)
+  - [Misc](#misc-1)
 - [Analysis](#analysis)
   - [Dataflow](#dataflow)
 - [Optimizations](#optimizations)
@@ -45,7 +45,7 @@
   - [Concurrent](#concurrent)
   - [mark and Sweep](#mark-and-sweep)
   - [Generational](#generational)
-- [Misc](#misc-1)
+- [Misc](#misc-2)
   - [LLVM](#llvm)
 - [JVM](#jvm)
 
@@ -61,6 +61,10 @@
 [compcertssa](http://compcertssa.gforge.inria.fr/) verified ssa
 
 [bril](https://github.com/sampsyo/bril) educational IR. ocaml and rust bindings.
+
+[Simple and Efficient Construction of Static Single
+Assignment Form](https://pp.info.uni-karlsruhe.de/uploads/publikationen/braun13cc.pdf) https://twitter.com/peter_a_goodman/status/1541105429215936513?s=20&t=Id3zoB1xCWLA5QQIrPNHVA
+
 ## LLVM IR
 See LLVM section
 
@@ -68,12 +72,8 @@
 ## CPS
 ## RTL
 
-<<<<<<< HEAD
-## 
-=======
 ## Misc
 ## Tensor Stuff
->>>>>>> e048349a
 ILang
 Tiramisu http://tiramisu-compiler.org/Comparison.html
 MLIR
@@ -86,6 +86,7 @@
 
 [exo](https://github.com/exo-lang/exo)
 
+https://princetonuniversity.github.io/isca22-ila-tutorial/ ILAlang
 ## Misc
 
 [esolang VM](https://github.com/shinh/elvm) - C compiler to simple virtual machine for compiling to esolangs

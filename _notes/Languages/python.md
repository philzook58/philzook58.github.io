---
layout: post
title: Python
---

# Venv
Venv makes an isolated python environment

```
python3 -m venv .venv
source ./venv/bin/activate 
```

# Django

https://www.djangoproject.com/

Models create database entries for you. There is mapping of fields to databae
Many-to-one relatioships. You can talk back

Views
Templates
Generic views



Admin page

Django rest framework
Django channels




# Generators

# Collections

# Protocols

# Abstract Base classes
Metaclasses


# Modules

sqlite


### python internals
https://devguide.python.org/
https://github.com/python/cpython
https://devguide.python.org/exploring/

Python/python.c
MOdules/main.c


python -h. when was the last time I looked at that?

[understanding python bytecode](https://towardsdatascience.com/understanding-python-bytecode-e7edaae8734d)
[the `dis` module](https://docs.python.org/3/library/dis.html) 
[Hacking the CPython Interpreter](https://www.youtube.com/watch?v=1SqRRrmQHx0)


# Venv
venv virtualenv conda pyenv

# Async

# Type Hints
mypy

# stdlib

pickle
copy
functools
itertools

re expressions
sqlite
# C interop

Cython

<<<<<<< HEAD
# Pypy

Huh. There's good stuff here. Yeah, it's a faster python intepreter. But it's a library too?
=======
# Hashcons

```python
class HashCons():
    def __init__(self):
        self.dict = {}
        #self.unique = -1
        self.data = []
    def term(self, *args):
        v = self.dict.get(args)
        if v == None:
            #self.unique += 1 
            v = len(self.data)
            self.data.append(args)
            self.dict[args] = v
            return v
        else:
            return v

h = HashCons()
print(h.term(1,2))
print(h.term(1,2))
print(h.term(3,2))
print(h.data[0])
print( (1,2) is (1,2) )
x = (1,(2,3))

print(x is x)
z = (1,2,3,4)
y = (1,(2,3))
print(x is y)
# Ok. Bu we can't fast hash if I use physical equality
# 
h = HashCons()


def foo(x,y):
    return h.term("foo",x,y)
def bar(x):
    return h.term("bar",x)
a = h.term("a")
b = h.term("b")

print(bar(foo(a,b)))
print(h.data)
```

```python

class Rewrite():
    def __init__(self):
        self.simp = {}
        self.eqs = [] #???
    def root(self,a):
        #if isinstance(a, tuple):
        #    a = tuple(self.root(x) in a)
        #return self.simp.get(a, a)
        #while self.simp.get(a1, a1) != a1:
        #    a1 = self.simp.get(a1,a1)
    def add_eq(self,a,b):
        # This is union with a priori order
        a = self.root(a)
        b = self.root(b)
        if a <= b:
            self.simp[a] = b
        else:
            self.simp[b] = a
    def norm(self):
        # eager compression
        for a,b in self.simp:
            # congruence
            if isinstance(b, tuple): 
                b = tuple(self.root(x) for x in b)
            self.simp[a] = self.root(b)

            
        
# if terminating and confluent then maxmial simplified is a functional mapping.
# Hmm. confluence... that is not at all obvious.
# ground equations are orientable.


```
>>>>>>> f1e34d65

# Holpy

```python
import sys
sys.path.insert(0, "/home/philip/Documents/python/holpy")
 
from kernel.type import TFun, BoolType, NatType, IntType, RealType, TVar, STVar
from kernel import term
from kernel.term import Var, Const, Comb, Term, true, false, And, Or, Implies, Not, \
    Eq, Nat, Real, NatVars, BoolVars, SVar, Lambda, Forall
from syntax.settings import settings
#from data import nat
#from data import real
#from logic import basic
from logic import matcher


##basic.load_theory('real')
# Not so different from z3 api

x = SVar("x", BoolType)
x = Const("x", BoolType)
x = Var("x",BoolType)
t = STVar("t")
print(t) # schematic type variable
# I'm a little confused what the difference is between const, var, and svar. var is bound variable in context and svar is a metavairable?
print(And(x,x))
print(x == x)
print(Eq(x,x))
settings.unicode = True
print(Lambda(x,x))
print(Lambda(x,Or(x,x)).checked_get_type())
f = Lambda(x,Or(x,x))
print(f(true))
print(f(true).beta_norm()) # beta_conv does just outer layer

print(repr(f)) # de bruijn indices are visible. Abs and Bound constructor
print(repr(Forall(x,x))) # all(Lambda(x,x))
#print(term.all(f)) # Hmm. I don't know where it is though

from kernel.thm import Thm
A = Var("A", BoolType)
B = Var("B", BoolType)
C = Var("C", BoolType)
th = Thm(C, A, B) # A,B |- C. Concsequent comes first
print(th)
th.check_thm_type()
print(th.hyps)
print(th.concl)
```

# Lark
python parser generator. Pretty nice. 
```python
import lark
#https://github.com/bzhan/holpy/blob/main/geometry/parser.py
from lark import Lark, Transformer, v_args, exceptions  # type: ignore

grammar = r"""
    
    PRE: ("¬"|CNAME) (CNAME)*
    
    ?fact: PRE "(" CNAME ("," CNAME)* ")"
    ?rule: fact ":-" fact ("," fact)*
    
    %import common.DIGIT
    %import common.WS
    %import common.LETTER
    %import common.CNAME
    %ignore WS
"""
#fact_parser = Lark(grammar, start="fact", parser="lalr", transformer=GeometryTransformer())
rule_parser = Lark(grammar, start="rule", parser="lalr")
print(rule_parser.parse("a(x) :- b(y)"))
```

# libraries


numpy
scipy
pandas
matplotlib
tensroflow
pytorch
scikitlearn
networkx 
opencv
pygame
beautiful soup

pwntools
[poetry](https://python-poetry.org/) dependency management
Dask
nltk
cvxpy

flake8

pytest
hypothesis

[FASTAPI](https://fastapi.tiangolo.com/) combining
starlette - asynchronosusw api
pydantic - type hinting into enfrocmeent

```python
from fastapi import FastAPI

app = FastAPI()


@app.get("/")
async def root():
    return {"message": "Hello World"}


```

[Memray is a memory profiler for Python](https://github.com/bloomberg/memray)

[cupy](https://github.com/cupy/cupy)

pyiodide

[taichi](https://github.com/taichi-dev/taichi) high performance programming in python

[python decompiler](https://github.com/rocky/python-decompile3) why would you even want this?

[Gooey](https://github.com/chriskiehl/Gooey) autoconvert cli to gui app

[aesara](https://github.com/aesara-devs/aesara) Aesara is a Python library for defining, optimizing, and efficiently evaluating mathematical expressions involving multi-dimensional arrays.

[hpy](https://hpyproject.org/) HPy provides a new API for extending Python in C. In other words, you use `#include <hpy.h>` instead of `#include <Python.h>`.

[pypy talks](https://www.youtube.com/@cfbolz)

[pydrofoil](https://github.com/pydrofoil/pydrofoil)

https://github.com/JonnyWalker/PySNES

https://github.com/bivab/eqsat

https://github.com/bivab/pytri petri net model checker

https://github.com/AntonLydike/riscemu risc v emulator

[](https://github.com/hsinhaoyu/cont_frac) bill gosper's continued fractions<|MERGE_RESOLUTION|>--- conflicted
+++ resolved
@@ -84,11 +84,9 @@
 
 Cython
 
-<<<<<<< HEAD
 # Pypy
 
 Huh. There's good stuff here. Yeah, it's a faster python intepreter. But it's a library too?
-=======
 # Hashcons
 
 ```python
@@ -172,7 +170,6 @@
 
 
 ```
->>>>>>> f1e34d65
 
 # Holpy
 

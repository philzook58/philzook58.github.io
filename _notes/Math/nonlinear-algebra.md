--- conflicted
+++ resolved
@@ -15,9 +15,7 @@
 - Circuits. Relational algebra parametrized by omega
 - Algebraic statistics https://en.wikipedia.org/wiki/Algebraic_statistics https://franknielsen.github.io/Books/CuratedBookLists.html
 - game theory
-<<<<<<< HEAD
 - Invariants?
-=======
 [grobner bases and applications - buchberger](https://www3.risc.jku.at/publications/download/risc_333/1998-00-00-A.pdf)
 # Systems
 https://github.com/algebraic-solving/msolve msolve. a C library for grobner basis and root calculations. Intresting
@@ -25,7 +23,6 @@
 
 
 
->>>>>>> f1e34d65
 # Systems 
 
 - [Axiom](http://www.axiom-developer.org/)
@@ -129,17 +126,14 @@
 
 
 Buchberger's algorithm
-<<<<<<< HEAD
 S-polynomials
 completition
 comparison and application to linear solving
-=======
 S-polynomials - any combination of polynomials that are zero is also zero. The s-polynimals try to eliminate the hghest monomials in the obvious way. This is a way to generate new identities that may have smaller coefficients or eliminate variables.
 
 Specialization: 
 - Gaussian elimination
 - Euclid's algorithm
->>>>>>> f1e34d65
 
 
 

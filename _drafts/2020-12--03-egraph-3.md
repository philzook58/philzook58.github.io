---
author: philzook58
date: 2020-12-06
layout: post
title: "EGraphs Part III "
---


- [Applications and Ideas](#applications-and-ideas)
<<<<<<< HEAD
- [eggsmol](#eggsmol)
- [e-unification](#e-unification)
=======
  - [Raw Egglog (Salmonella)](#raw-egglog-salmonella)
  - [Symbolic Execution](#symbolic-execution)
  - [Disassembly, Compiliation I dunno](#disassembly-compiliation-i-dunno)
>>>>>>> 53ed1872
  - [Differential / Incremental egglog](#differential--incremental-egglog)
  - [Union Find Groups](#union-find-groups)
  - [Defaults](#defaults)
  - [Egraphs and Terms at the same times](#egraphs-and-terms-at-the-same-times)
  - [CHC](#chc)
  - [refinement typing](#refinement-typing)
  - [Gam |- e => A    A = B](#gam---e--a----a--b)
  - [Interval arithmetic](#interval-arithmetic)
  - [Destructive Rewriting](#destructive-rewriting)
  - [Macro System](#macro-system)
  - [Proof provenance = extraction?](#proof-provenance--extraction)
  - [Proof](#proof)
  - [ASP for ILP extraction?](#asp-for-ilp-extraction)
  - [the chase](#the-chase)
  - [Prolog v Datalog v Egglog](#prolog-v-datalog-v-egglog)
  - [Egglog vs SMT](#egglog-vs-smt)
  - [Egglog vs Flix vs IncA](#egglog-vs-flix-vs-inca)
  - [Gogi](#gogi)
  - [Related systems](#related-systems)
    - [Egg](#egg)
    - [SMT](#smt)
    - [Datalog](#datalog)
    - [Chase Systems](#chase-systems)
    - [Prolog](#prolog)
    - [Formulog](#formulog)
    - [Flix IncA](#flix-inca)
    - [Proto-Egglogs](#proto-egglogs)
  - [Lattices as egraphs](#lattices-as-egraphs)
  - [Harrop Clauses](#harrop-clauses)
  - [Top down evaluation](#top-down-evaluation)
  - [Constraint handling rules CHR](#constraint-handling-rules-chr)
  - [CAS](#cas)
  - [Quoting out of egraph, reflection](#quoting-out-of-egraph-reflection)
  - [Bisimulation finest partition](#bisimulation-finest-partition)
  - [Typeclasses and Rust Chalk](#typeclasses-and-rust-chalk)
  - [provenance](#provenance)
  - [Semiring smenatics](#semiring-smenatics)
  - [Lambda](#lambda)
    - [Extract and do stuff](#extract-and-do-stuff)
    - [Yinhong let binings](#yinhong-let-binings)
  - [Scoped union find](#scoped-union-find)
  - [Higher order rules](#higher-order-rules)
  - [Semantics of Egraphs](#semantics-of-egraphs)
  - [/](#)
  - [NE graph](#ne-graph)
  - [Egraphs over programs. Program analyiys](#egraphs-over-programs-program-analyiys)
  - [Metatheory and EGraphs](#metatheory-and-egraphs)
    - [Bits and Bobbles](#bits-and-bobbles)
- [A More Naive EGraph](#a-more-naive-egraph)



# Applications and Ideas
Applications I guess
- staged egg
- higher order egglog, skolemization
- A = C - B :- A + B = C. A = Lit(1/C) * B :- Lit(C) * A = B, C != 0 (* Hmm. Recipricating C over and over probably isn't good. *)
- Coq tactic
- Dependent programming proof relevant union find
- Applications: Category theory proving, solving systems of equations, patching compiler
- Lambda terms / binding forms
- efficient encoding to souffle

- instruction matching modulo equality
- xor linked list pointer analsyis
- cos^2 + sin^2 = 1+ interval analysis. Some expression better than others. Tighter interval bounds/
- `pos(x), sqrt(x**2) -> x, neg(x), sqrt(x**2) -> -x`
- x * x -> beter upper bound. Sharing problem

- instruction matching over egraph of cfg. Maybe just a single block
- knot diagrams as braiding algebra? Prove unknot

- Rewrite query to equivalent query for a database. Instruction matching modulo equality.
- any application of the chase. Data migration.

- Carette inspired guarded rewriting. Datalog style fixpoint analysis makes sense
- Reified sets using SMT style union axioms and such.
- Reified lattices in similar way. Lattices defined via generators quotiented by relations

- refinement typechecking a la liquid haskell?
- The "Sub" rule of bidirectional type checking. We can do typechecking modulo equality.

LADDDER benchmakr
incA compile from source
arifact
dll-bench

https://github.com/remysucre/dll-bench



Remember my point about Ocaml Set data structure, except `compare` is changing under the hood
Union Find dict.
Lattice ranged dict.

Tuples of union find

https://www.swi-prolog.org/pldoc/man?predicate=dif/2 prolog supports `dif` constraint. Pretty interesting duality to egglog that only supports = constraint
ephemeral union find - how to support provenance?

Could there be an example where egglog is superior to formulog with respect to symbolic execution? In some sense, egglog is a much tighter integration of a piece of smt + datalog. Maybe equational reasoning could see that different paths are equivalent at join points?

[composing data analysis and trasnformation - sorin lerner](https://cseweb.ucsd.edu/~lerner/UW-CSE-01-11-01.pdf)


Dynamic rules and macro based compilation aren’t necessarily mutually exclusive. I think you could call rustc and then dynamically link in new rule. A somewhat complex architecture though https://docs.rs/libloading/latest/libloading/

guy(_,_,)
guy(null,_,)

foo(proj1(guy(null,null)) ) = guy(foo(null) ,null)
Has some flsavor of theory of arryas.
guy(_,_) is a two port graph
foo(proj(a, guy(a,b))) = guy(proj(a, f(a)),b)

named ends. edges kind of are named. Is this better than monoidal style?
dup(_, _,_)
cup(_,_)
Do we actually have cases where signigicant graph rewriing can happen? Graphical linear algebra?

distributed egg


What is truth value
bottom - unit
bottom - true - false

but we have named unknown. not just bottom.
They can be unknown but equal
what does that mean. We're talking about 1 value...????
It's "relational"? like parametric typing?
between runs?
between two instances?

what is the semantics of a no argument relation (or single argument?)
rel()
() -> ()
( , ) -> _|_ + ()

() -> partial equiv rel over (int  + ())


## Raw Egglog (Salmonella)

```python

count = 0
parent = []
def fresh():
  global count
  parent.append(count)
  count += 1
  return count

#def strata():
num = set()
def fnum(i):
  z = fresh()
  num.add((i,z))
  return z
add = set()
def fadd(x,y):
  # do simpler noisy thing. Smarter to lookup first before calling fresh
  z = fresh()
  add.add( (x,y,z) )
  return z
acc = fnum(0)
for i in range(3):
  acc = fadd(acc, fnum(i))

print(add)
print(num)
from collections import defaultdict
def norm():
  [(i,x)  for (i,x) in num for (j,y) in num if i == j]
  dups = [(x,y) for (i,x) in num for (j,y) in num if i == j]
  dnum = defaultdict(list)
  for (i,x) in num:
    dnum[i] += x
  #canon = {}
  for (i, xs) in dnum:
    c = min(xs)
    for x in xs:
      parent[x] = c
    



```

```python
#add_yz = {z : [(x,y)] for (x,y),z in add.iter()}
# build indexing structures
# We might only need one?
add_3 = default_dict(list)
add_2 = default_dict(list)
for (x,y),z in add:
  add_3[z] += (x,y)
  add_2[y] += (x,z)

# TODO use smaller one
for xy, y_z in add_3:
  x_xyz = add_2[xy]
  for x, xyz in x_xyz:
    for y, z in y_z:
      add(add(x,y),z).eq(xyz) 

# try
#defaultdict(defaultdict(set()))
```

```rust
// // cargo-deps: ena

fn main(){
  //let mut edge = vec![(1,2), (2,3), (3,4)];
  //let mut path = vec![];
   //let uf = union
   let mut num = HashMap::new();
   let mut add = HashMap::new():

  // 3 iterations
  for i in 0..3{


  //add(x,add(y,z))
  // flatten
  // add(x,yz,xyz), add(y,z,yz)
  // add(yz) -> 

  // rebuild
  let old_add = std::mem::take(&mut add);
   for (mut (x,y), mut z) in add {
     x = uf.find_mut_value()
     y = uf.find_mut_value()
     add.entry((x,y))
        .and_modify(|v2| *v2 = uf.union(z, v2))
        .or_insert_with(|| uf.find(z))
   }
  }
}
```


Write the semi naive datalog using either eq or parents(x,y).
Delete at the right spots.

Hmm. ancestor parent is usually faster

:- edge(x,y).
parent(x,z) :- parent(x,y), parent(y,z).

parent(min(),max(z1,z)):- add(x,y,z), add(x,y,z1), z != z1

num(i,x) <= num(i, y) :- x <= y.
parent() :- num(i,x), num(i,y), x != y

dnum(i,x) <= num(i, y) :- x <= y.
num(i,x) <= dnum(i, y) :- x <= y.
parent() :- dnum(i,x), num(i,y), x != y

## Symbolic Execution


## Disassembly, Compiliation I dunno 

No lattices.
Adts.

what is a constructor

Is this prolog?

Fresh variables that don't come from terms. (Do not exist in the functionally dependent position of any).

append([],A,A) :- A = fresh().
append([X|],A,A) :- fresh(), fresh().


Should foo match a unification variable in the database?

IF I make a python pretty printing frontend, that could be useful
We don't _have_ to use C++/Rust bindings

```python
from dataclasses import dataclass
from typing import Any, Union, List
@dataclass
class Var:
  name: str

@dataclass
class Lit:
  val: Any

@dataclass
class Pred:
  name: str
  args: List[Union[Lit,Var]]

```

# eggsmol

```eggsmol
(relation path (i64 i64))
(relation edge (i64 i64))

(assert (edge 3 5))
(assert (edge 7 8))
(rule ((edge x y))  
      ((path x y)))
```

```eggsmol
; proofs of conectivity are paths
(datatype Proof
  (Trans i64 Proof)
  (Edge i64 i64))
(relation path (i64 i64 Proof))
(relation edge (i64 i64))

(assert (edge 2 3))
(assert (edge 3 1))
;(assert (edge 3 4))
;(assert (edge 1 4))
(rule ((edge x y))  
      ((path x y (Edge x y))))

(rule ((edge x y) (path y z p))  
      ((path x z (Trans x p))))

; We consider equal all paths tha connect same points.
; Smallest Extraction will extract shortest path.
(rule ((path x y p1) (path x y p2))  
      ((= p1 p2)))

(run 3)
(check (path 1 2 (Edge 1 2)))
; Would prefer being able to check
;(check (path 1 2 _))
; or extract
(extract (path 1 4 ?p))

; Get size of tables? Dump tables?
```


```eggsmol
(datatype Proof
  (Comp Proof Proof)
  (Sym Proof)
  (Id)
  (Edge i64 i64))
(relation path (i64 i64 Proof))
(relation edge (i64 i64))

; 2 loops = cylinder.
; loop 1
(assert (edge 11 12))
(assert (edge 12 13))
(assert (edge 13 11))

; loop 2
(assert (edge 21 22))
(assert (edge 22 23))
(assert (edge 23 21))

; vertical edges
(assert (edge 13 23))
(assert (edge 12 22))
(assert (edge 11 21))


(rule ((vertex x))  
      ((path x x (Id))))

(rule ((edge x y))  
      ((path x y (Edge x y))))

(rule ((path x y p1) (path y z p2))  
      ((path x z (Comp p1 p2))))

(rule ((path x y p))  
      ((path y x (Sym p))))

; basic square loops on side of cylinder
(rewrite (Trans 11 (Trans 12 (Trans 22 (Trans 21 p)))) 
         p)
(rewrite (Trans 12 (Trans 13 (Trans 23 (Trans 22 p)))) 
         p)
(rewrite (Trans 13 (Trans 11 (Trans 21 (Trans 23 p)))) 
         p)

; reverse a path. twice is same as original
(rewrite (Sym (Sym p))   
         p)

(rewrite (Comp Id p))   
         p)
(rewrite (Comp p Id))   
         p)
(rewrite (Comp f (Comp g h))
         (Comp (Comp f g) h))



(run 3)
;(check (path 1 2 _))
;(extract (path 1 4 ?p))
(extract (Edge 1 2))
; Get size of tables? Dump tables?
```

```eggsmol
(datatype Expr
  (Mul Expr Expr)
  (Var i64)
  (Lit i64)
)


; regular unification
(rule ((= (Mul a b) (Mul c d)))
   ((= a c) (= b d)))

;(relation false (i64))
; If any Literal make equal to something it can't be, false is derived
;(rule ((= (Lit i) (Lit j)) (!= i j))
;      (false 0))
;(rule ((= (Lit i) (Mul a b)))
;      (false 0))

(assert (= (Mul (Var 1) (Var 1)) 
           (Mul (Lit 1) (Lit 2))))



(run 3)
(check (= (Var 1) (Lit 1)))
(check (= (Lit 2) (Lit 1)))
;(check false 0)
```

```
; injective
;(rule  (eq (Mul (Var x) b) (Mul (Var ) b))     )

; start
; but how do you know when to commit to a particular commutativity?
;(eq e1 e1)
```


```eggsmol

(datatype Expr
  (Add Expr Expr)
  (Neg Expr)
  (Num i64)
  (Var String)
)

(rewrite (Add x y) (Add y x))
(rewrite (Add (Add x y) z) (Add x (Add y z)))
(rewrite (Add (Num x) (Num y)) (Num (+ x y)))
(rule ((= (Add x y) z))
      ((= (Add z (Neg y)) x)))
(rewrite (Neg (Neg x)) x)
(rewrite (Neg (Num n)) (Num (- 0 n)))

(assert (= (Add (Var "x") (Num 2)) (Num 7)))

(assert (= (Add (Var "z") (Var "y")) (Num 7)))
(assert (= (Add (Var "z") (Var "z")) (Var "y")))

(run 3)
(extract (Var "x"))
(extract (Var "y"))
```
(Sub)



There may be utility to special casing no argument relations as bools. But (False 0) is good enough.

preprocessing

egglog decompiler -> PEG or RSVD

YOGO - koppel. You only grep once https://www.jameskoppel.com/files/papers/yogo-preprint.pdf
https://arxiv.org/pdf/2204.02765.pdf


<<<<<<< HEAD
# e-unification
Yihong has a point. This makes sense. I should look into it

No. It doesn't seem to work. You need backtracking to do e-unification. You don't know when you can commit to
a unification.

commutiative unification
```
eun(A,A). % :- !.
% already taken care of. 
% eun(A + B, C  + D  ) :- eun(A,C), eun(C,D).
eun(A + B, C  + D  ) :- eun(A,D), eun(B,C).
```

=======
Constrained horn clauses -> instructions as rules?
vs somehow encoding instructions as facts.
Instructions are facts sure. The state isn't though.


```
step(deadbef + 1, ) :- step(0xdeadbeef)


pc(State') = 43, State' = step(State) :- pc(State) = 42


// r0 is a symbolic constant, not implicitly a value. It should never be unified with 53 for example
insn(1) = mov(r0, r1)
insn(2) = add(r0, r2)
insn(3) = ble( r0, 0xdeadbeef)


(datatype loc
  (Reg String)
)
(datatype Insn
  (Mov String String)
  (Add String String)
)

But add is also in a certain respect mathetical addition. Can I have 
rewrite rules over assembly programs?
Denali

We can decouple the interpreter from the program. That's kind of nice.
 :- step(State), insn(pc(State)) = mov(R0,R1)

// symbolic execution + simplifcation?
// at a branching point, we need to encode the branch taken.
// patch condition
// This is a relative of formulog?

// concrete next relation. But pc isn't unqiuq.. hmm.
pc(step(42)) = 43

next(42,43).

// constructor style record
state(42, meminit, r0_init)

// projector style record
pc(state_init) = 42


path_cond(State') = and( r0(State) > 7 , patch_cond(State)) :-

// frame problem?


mov(r0,r1, add(r1,r2, init_state))
vs
step(mov(r0,r1), step())

vs run(seq(mov(r0,r1), add(r1,r0)), s)

data dependencies

operations commute.
step(mov(a,b), step(add(c,d))) -> step(add(), mov()), noteq.
well. probably not. because of carry flags and such.

instruction selection
add(a,b) -> addinsn(a,b)
mul
 as a final process after building equivalence.

(datatype Reg
  (R0)
  (R1)
  ..)
they are concrete... ?

frame problem
r0 = r0

seq(mov(x, a + b), mov(y, x + c)) = seq()
mov(sim([x = , y = ))

seq() & par()

anything that is live at end of block or observale needs to happen.
functionalize, then exctract.
```


peephole optimziation.
Rearrange. Try out new variables.
p = seq(uses r0 instead) :- p = seq(  uses p internally ), dead(r0, p) 
Do constraint based extraction later. Maximize total dependency time.

live and dead are required to do certain rewrites.
That's the point of these analyses kind of.


>>>>>>> 53ed1872
## Differential / Incremental egglog

Incremental egglog. We could perhaps use one of the non union find based encodings?

 note that I think incrementality a la differential dataflow seems like a way to extend the relational egraph ideas to supporting backtrackable / multiversioned egraphs. Connected components is the example I've seen discussed in slides of differential dataflow. Union find is a connected components algorithm and vice versa. Moving the watermark is a way to commit and garbage collect the different egraph versions. There maybe 2 or 3 different notions of "time" that might make sense to us. Time 1: congruence closure repair iteration time 2. rewriting time. 3. external user injection time (say driven by a SAT solver or something).

I have thought that one way to extend to certain higher order clauses would require a backtrackable egraph
consider the higher order axiom (forall x, foo(x) -> bar(x)) -> baz(z). This falls into the harrop clause fragment that is supportable by lambda prolog. Harrop clauses are a fairly natural extension of horn clauses that still support a natural operational prolog-like execution. I am unclear to what degree they are supportable in bottom up.
One way to do this is to add the fact foo(fresh) to the database, then run datalog for a while and see if the fact bar(fresh) is derived.o
If so, cleanup the database before foo(fresh) and add baz(z)
If not (maybe after some timeout) cleanup before foo(fresh)  and don't add baz(z)
These sorts of clauses do actually show up in theorem proving applications of egglog. The specific example I have in mind is that universally quantified things are universal properties of constructions in category theory. (forall f h,  g . f = g . h -> f = h  ) -> monic(g)  is one example (uh maybe with some well typed ness conditions too).
https://www.philipzucker.com/egglog2-monic/
This is admittedly somewhat esoteric.
Rust's Chalk trait solver also supports something like harrop clauses because it has to. https://rust-lang.github.io/chalk/book/clauses.html#type-checking-generic-functions-beyond-horn-clauses 


Another place where backtracking might be useful is tentative alpha equivalence discovery (this is again  kind of half baked thinking) (edited) 
Suppose I had a two term \a. body(a)  \b .body2(b) encoded in the most naive way using fresh variables for every binder
If I suspect that body = body2  I could tentatively set a = b , run congruence closure, and then see if body(a) = body2(b) (edited) 
If so, commit. If not, roll back a = b
body were intended to be metavariables, not concrete terms btw.

lam(eida, eid1) lam(eidb, eid2) , tentatively set eida = eidb , run cong closure, see if eid2 = eid1 . (edited) 
And I rather prefer sum(a,body) and integrate(x,body) as examples since there alpha is all you care about, not normalization or substitution.

They are also related ideas since `\a. bodya -> \b. bodyb -> (a = b -> bodya = bodyb) -> a = b` is kind of expressing the same thing.

Perhaps a scoped union find could do the same here.

But scoped union find is equivalent to 

What about magic setting this? I can't? How do I express tentative a = b knowledge. context I guess.
Goals and Sigma are as much a part of lambda prolog as anything.
Program analysis of lambda prolog. partial evaluation of lambda prolog interp in datalog.
CFA? Something like higher order functions is happening. We could truncate context at k.
In ordinary datalog maybe. But union find equality is not easily contextualized? Or is it? Scoped union find or internalize union find into a parents table. Ephemeral UF of yihong.


In mundane prolog, the program is a fixed entity.

(a = b -> bodya = bodyb) as a closure or defunctionalized?

modus ponens ctx -> foo(ctx, a) -> 

herbie
chr

seminaive and monotoncity?


egglog without existential - consider semantics. Must be realted to partial equivalrence relation over atoms

Related semantics of eggog to the expanded version with quadratic eq table?


partial functin to unit is _=_

examples

extraction you have give what are constructores

monotonicity is what you need for soundess of derivations
hmm. Is this true?
Well in a sense.

egglog functions for lattice tables



## Union Find Groups
https://youtu.be/KxeHGcbh-4c?t=1424 group action on union find edges... Hmm.
Supports permutations not on the nose. (commuting)
Is associativity a group? Not really I don't think. It's something else.
braiding?
A different extension of UF from scoped.
http://poj.org/problem?id=2492 a bug;s life
Not very politically correct now is it

1 != 2
2 != 3
1 != 3

1 (+1) = 2
2 

g(1) != g(2)
g(2) != g(3)

permutation group?
swap(1,2) = swap(2,3)

start with full graph. Delete edges. Are there two connected components?

male(1) = female(2)
female(1) = male(2)

but do not state which is true.
Are there two connected components or one? (true and false statements)


gender(a) != gender(b)
In a closed universe of choices, a != b is the same as   and ((gender(x) = opt1) != (gender(y) = opt))
which is the same as  /\ or(gender(x) = otheropt)
If we make gender(x) = otheropt as a proedicate   is(x,opt) or isopt(x). The relational form of the function gender.

isopt(x) = isopt(y,)

and (isnot(x,opt) = is(y,opt))

male is isnot

notmale(1) = male(2) but we don't know if true
male(1) = notmale(2)

not is a group though

not(female(x)) = female(y)

1,swapgender is group

indeed if swap(x) = y, then x can't possibly be y if there are no fixed points of this transformation.


gender(x) = male
internalizing the relational lifting:
gender(x,male) = true :-: gender(x) = male.
gender(x) != male ----> gender(x,male) = false 

gender(x,female) = true :- gender(x,male) = false.


// LEM
eq(x,true) :- eq(x, false).

x = a :- eq(x,a) = true.


Generalizing 
color(x,green) = true :- color(x,red) = false, color(x, blue) = false.
color(x,blue) = true :- color(x,green) = false, color(x, red) = false.

This is like my datalog coloring problem

 :- notcolor(x,red), notcolor(x,blue) 

notcolor[x,c] is like color(x,c,truthvalue) which is modellable in datalog. Whetger i choose to fuse it with the predicate name is up to me. This is very similar to magic set binding pasttern fusing.

The bugs are in two clans

a fights b

```souffle
// Shark vs Jet predicate
.type clan = Jet { x : bug} | Shark { x : bug}
.type bug <: unsigned
.decl eq(x : clan, y : clan) eqrel

.decl fights(x : bug, y : bug)
fights(1,2).
fights(2,3).
fights(1,3).

eq($Jet(x), $Shark(y)), eq($Shark(x), $Jet(y)) :- fights(x,y).

// There is a traitor if there is a bug that acts as a shark in one situation and jet in another.
.decl traitor()
traitor() :- eq($Jet(x), $Shark(x)).

.output traitor(IO=stdout)

```
This encoding isn't as pleasing. Male and female is quite easy to explain unfortunately.

and other permutations.

For finite sets, we can label with permutations?
no.
color(x) = cycle(color(y)) is a different atatement than color(x) != color(y) (a stronger statement)

groupaction(a) = groupaction(b)

not is a group action.


notgender(x,male)


single bit field in union find

The permutation group of size 2 is exactly the action of {id, not} on booleans
{true -> false, false -> true}.

Every function can be lifted to a relation via reflection
f_rel[X,A] = true :- f[X] = A.
f[X] = A :- f_rel[X,A] = true.

Disequality statements can be macro expanded to statements on the relations
x != y  ----> x_rel != y_rel ---> x_rel = not(y_rel)



Alternatively, these true/false/eid fields can be in every function symbol



permutation groups can act on powerset lattices.
Act on filters?
They don't move between layers of the lattice though.
Up and down powerset lattice. upper and lower bounds. ??? Lower bound is single element?
Intervals of sorts. must be in the set, can't be in this set? Complements of each other sort of.

polytopes? Simplices?


concrete example

```
// 3 queens
//queen : int -> int
// function from column to row of queen
queen(1) != queen(2)
queen(2) != queen(3)
queen(3) != queen(1)
```

```
// queen_rel : int -> int -> bool
queen_rel(1,y1) = not(queen_rel(2,y2))
queen_rel(2,y2) = not(queen_rel(3,y3))
queen_rel(3,y3) = not(queen_rel(1,y1))

y1 = queen(1)
y2 = queen(2)
y3 = queen(3)

queen_rel(X,Y) = true :- queen(X) = Y.
queen(X) = Y :- queen_rel(X,Y) = true.

```

```
add(x,y) != num(0)
--->
add_rel(x,y,add(x,y)) = NOT(num_rel(0,num(0)))
```


Y = div(Z,X) :- mul(X,Y) = Z, X != num(0).

num(0) != num(1)
num(1) != num(2)

Does this imply num(0) = num(2) by the encoding?

num_rel(1, num(0)) = false.

```
// queen_rel : int -> int -> bool
queen_rel(1,y1) = not(queen_rel(2,y2))
queen_rel(2,y2) = not(queen_rel(3,y3))
queen_rel(3,y3) = not(queen_rel(1,y1))

y1 = queen(1)
y2 = queen(2)
y3 = queen(3)
queen_rel(X,Y) = true :- queen(X) = Y.
queen(X) = Y :- queen_rel(X,Y) = true.
```


and vice versa
queen_rel(1, queen(2)) = false.
queen_rel(2, queen(3)) = false.
queen_rel(1, queen(3)) = false.



## Defaults

do we want to have complete lattices.
What is the default value

Default value could be metavariable

I've been tinkering with a prolog/CHR encoding of egglog and in that case defaults being unification variables is by far the easiest thing to do and not costly since the host language has them. But it does seem like a pain to do it in the rust implementation

If unification variables can point to constants then we don't need the `Num` constructor.



## Egraphs and Terms at the same times
Max: Log table and materialized caonicalized version. A different flavor of the two table idea. I'm not particular convinced it's the same thing. The egraph log doesn't really let you talk about terms?

You need both terms and egraphs. Without the egraph union find action, we just have a hash cons. During extraction, we'll want to be using the term version.
If you used a min lattice for example rather than "spooky" union find, that is a hash cons, where we just ignore the version that has a high id for some reason (because of failure to check properly probably.)

I'm kind of thinking that when we define "datatypes", we need to generate two different things. Egraph like tables and hash-cons like tables add_egraph : eid, eid -> eid  vs add_hash : int, int -> minlattice Hash-cons tables would let us talk about terms, which could be attached to eclasses via lattice mappings. Another way of looking at hash cons tables is that their output ids use min-lattice rather than spooky union find "lattice".  Another thing that I think is useful is to "downcast" eclass ids to regular ints, like how the max-lattice could be downcast to an int. I suspect but do not see clearly that with that capability, it is possible to record the equivalence proofs using a regular table instead of a fancy union find (upon every discovery of a new equivalence, record that tuple. This is basically what gets recorded in proof producing union find anyway. Reconstructing the actual proof path seems like it could be expressed as a datalog query itself since UF is used for connected components, proof of connected components is a path, and _the_ classic datalog query is for paths) , avoiding my concern about yihong's "no global union find" version.

It might be desirable for the hash cons table to be garbage collected in some sense. It might also be better to just use a regular hash cons 

The hash-cons / egraph table distinction fell out naturally in the souffle encoding where add(x,y,z)  was the egraph table, whereas $Add(x,y)=z . Hmm. This is not right. We put eclass ids into $Add().

There does have to be an injection of terms into eclassid
inj(tid , eid)
There is a natural table injecting term_ids into eclass_ids, and in principle nice versa, although the opposite direction easily becomes an infinite table

Another way of talking about this is that in ordinary datalog you can make an eq relation
eq(x,y) :- eq(y,x).
eq(x,z) :- eq(x,y), eq(y,z).
Asserting any equality to this relation then gets completed with transitivity and symmetry. Instead you could model this in "edge path" style by asserting discovered equations to eq_edge
eq(x,y) :- eq_edge(x,y).
In souffle and in egglog,eq is done with special data structures, but it is still possible to keep eq_edge for the purposes of recording data.




## CHC
If constraints are egraph constaints.
You need it to satruate though. Wouldn't this alrady be the obvious thing for an smt solver to do?

reach() :- reach()

equational theory over state.
Why would you have this?
Boolean operations I guess.

Why would loops ever terminate?

## refinement typing
I have another possible application related to the hindley milner one yihong did. I've been encoding bidirectional typing into souffle and I suspect something interesting could be done using egglog in the ever mysterious chk-syn rule. Page 3 https://arxiv.org/pdf/1908.05839.pdf This is also the rule where refinement typing puts the smt subtyping query, so there is some relationship there. https://arxiv.org/pdf/2010.07763.pdf pg 15
Gam |- e => A    A = B
-----------------------
    Gam |- e <= B

Maybe refinement typing could be done directly. Not sure. The resulting verification conditions are horn clauses i think? Not sure if that is good enough.


infertype as a partial function
I have been considering using option to represent the binding patterns ofmagic set.
infertype
checktype

Hmm. Doesn't really match does it. No, maybe it does


## Interval arithmetic
Does anyone have an example where rewriting makes an interval more precise?
white_check_mark
eyes
raised_hands



The really simple one was cos^2(x) + sin^2(x) -> 1 takes [0,2] to [1,1]
yeah, that's good. just looking for some easy tests
For that matter x * x -> x^2  also works. if x was in [-1,1] the lhs is [-1,1] whereas the right is [0,1] if you consider squaring as a primitive interval 
You want to rewrite to fused ops you have primitives for (edited) 
ah that's a good one
But it isn't clear how to get your way there, hence egraphs
you dont even have to fuse, you can just have a different rule for lo(x*x)
And the same pieces might be parts of two different fused expressions (I think) (edited) 
Hmm. I don't think I understand the lo(x*x) thing
Oh...
Interesting
you don't need a square ast node at all
I see.
That's cool
you can just have a rule for lo(x * y) and lo(x * x)
Very cool.

S U B S U M P T I O N
Also maybe  div(y,x), posnegzero(x)  could have a good rule

You could also maybe encode hi(x) = sqrt(n) :- hi(x*x) = n (edited) 
Back driving expressions

And so on hi(x) = a - b :- hi(x + y) = a, hi(x) = b

https://juliaintervals.github.io/pages/tutorials/tutorialConstraintProgramming/
https://juliaintervals.github.io/pages/tutorials/tutorialConstraintProgramming/
Hmm. I wonder if we could make a lattice out of taylor models. That'd be fancy
I'd guess the join of two upper bounding polynomials would be the polynomial that stays above both at all points (of the domain of interest) and minimizes some objective. some variant of a sum of squares optimization (edited) 


An example where there isn't a best thing to do in regards to rewriting?
For assoc and comm you'd want them all. You should just group together like terms.

(x >> 2)

(a * 2) / 2




What about floating point reasoning?


Ok I might have an example where it starts to get hairy to arrange a destructive rewrite simplifier to do the best thing every time
white_check_mark
eyes
raised_hands



consider (a + b)(c + d). Should it be expanded?
(a + b)(a + d) should if we can recognize  a*a as a special sharing case. There is not sharing in the factored form (edited) 
(a + b)(b + a) shouldn't. We can commute, and then recognize a sharing at a larger level , which gives better bounds
Ok so maybe the rule should be canonicalize every factor, pair up, and then expand the pieces that don't share up. But that rule is messy to express and questionable. You might just need to keep patching it
I think running these with all variables as [-1,1] is sufficient to demonstrate the difference
Also partial expansions. (d + (b + e))(d + e). Finding the sharing here with destructive rewriting is hard


Herbie Use rationals

.decl exact(e : Expr, v : rational)
.decl approx(e : Expr, samplenum : unsigned, value : float)
approx(e1, i, v1) <= approx(e2,i, v2) :- eq(e1,e2), exact(e1, v), abs(v - v2) <= abs(v - v1).

.type rational = [n : number, d : ]
Yeah. Not particularly gonna be better than floats.



## Destructive Rewriting 
CHR
Linear Logic programming


"pruning", destroying entire eclasses? Or never put stuff into "dead" ecalsses. You don't want to both making num(x,a) equal to anything else. It's a really good term.

## Macro System
scyrer has some work to allow embedding. That's infriguing.

https://stackoverflow.com/questions/14459647/is-it-possible-to-generate-and-execute-rust-code-at-runtime

Relatedly : user defined functors.

Prolog style macro system. We could use egglog itself to compile egglog programs? Kind of makes sense.


Use guile? Seems kind of an insane dependency.
Maybe having the master program be racket or whatever and just expose a C api everyone can use.
Then you could use normal racket macros.

Prior datalog API:
- Souffles C api. Pretty basic. There are relations.

It's really hard to have good coupling to rust features but also be portable.


Martin mentionedFortress rewrite rules and Rel uses higher order compile time stuff inspired by hilog?
Flix has its own language.
Embedded datalogs of any kind can construct programs
Souffle has CPP

Many transformations are embedding this or that concept to stock datalog features. If you want that to be a macro system so be it.

That the souffle _compiler_ is written in C++ seems kind of insane. But they would have a 2 language problem.
A bytecode intepreted datalog.

## Proof provenance = extraction?
initiaitng the egraph
var("x",1).
var("y",2).
add(1,2,3) :- var("x",1), var("y",2).
add(3,1,4) :- var("x",1), add(1,2,3).

Consider the following methodology for initiating the egraph. In some sense we're only allowed the make add(1,2,3) because 1 and 2 are already in this egraph.
var("x",1).
var("y",2).
add(1,2,3) :- var("x",1), var("y",2).
add(3,1,4) :- var("x",1), add(1,2,3).

The souffle proof of add(3,1,4) would exactly mirror the "term" that we put in eclass 4
I suppose what I'm doing is associating a grounded rule with every node in the original term.
rather than just a grounded fact.

proof of smallest cost analysis = term. If you ignore the parts of th proof of how the terms got there

magic set for top down extraction.

rel height(x,h : lat) | x -> h.
needheight(x), needheight(y) :- needheight(z), add(x,y,z).
height(z, min(hx,hy) + 1) :- needheight(z), add(x,y,z), height(x,hx), height(x,hy).


// needheight ~ reduciable
needheight(fx) :- app(f,x,fx), lam(v,b,f).
action@insert(t) :- redexp(fx), extract(fx, t).


Grounded rules are proof steps.
That's why the provenance thing worked. A rule name + missing variables plus what was in the head.
You could also make a new rule to record the rule. This is perhaps somewhat wasteful however.
rule1(a,b,c) :- body1().
head1(a) :- body1().

Or! Any usage of head transform into one of the usagees of rule
foo(x) --->  { rulefooheahd() ; rulefoohead() ; rulefoohead() } 
Then you don't need structures. But then you need...

These rules are enough to construct the grounding of the program?
Well, the tables were also in the absence of negation.

## Proof
(i,j) tuples for each equality

explain(i,j).
```
$Eq(i,j)
.decl explain(i,j)
.decl eq(i,j) eqrel
```
eq is closed under trasnitivty
explain isn't
```
eq(i,j) :- explain(i,j, r).
explain(i,j, $AccoL()) :- 
explain(i,j, $AssocR()) :-
explain(i,j, $Comm()) :-

explain(i,j,$Cong()) :- // congreunce 

```
eq is bottom up, but then upon solution, we can extract explain top down.


In egglog0 I could record proof trees as an etxra parameter. this is just like my prolog theorem prover.
Can enforce equality of proofs for compression.

## ASP for ILP extraction?
I've become more intrigued by the plausibility of using ASP solvers for extraction. Deeply integrating ASP techniques or semantics takes us wildly out of scope, although might be possible. But instead, if extraction is stratified after eqsat, one could print out the normalized egraph database directly into an input file for clingo.
```
num(4.8, 0).
num(754.3, 1).
add(1,2,4, analysis_res_1, analysis_res2, ...).
% and so on
```
And then write the clingo constraint program that operates over these base facts. Alternatively instead of printing this file could use rust bindings: https://github.com/potassco/clingo-rs . See for a flavor of the splitting between the program clauses and the incoming data this graph coloring example https://stackoverflow.com/questions/41191313/asp-clingo-splitting-graph-to-n-cliques .
ASP is a hyper expressive language for optimization problems involving constraints for things like graph coloring, cliques, subset cover or hamiltonian cycles and other things and it feels like it would be a fast way to write strange custom extractions. There seems like relatively low impedance mismatch between the egglog and clingo compared to other optimization methodologies like CSP or IP because they are both rooted in logic programming and relations. Having said all that, I don't know to what size clingo scales, I don't have an example where such sophisticated extraction is warranted, and I'm not 100% sure I know what an extraction encoding would look like.


Kind of related thing one could do is take the grounded eqsat database and encode it into a sat solver. We're not trying to compete in the same domain as sat solvers though. And what do I really mean by this? What kind of boolean logical structure am I considering?
  horn clauses 
+ quantified boolean formula without equality? forall x, f() \/ f() = f() \/ \/ \/ 
It has a flavor of ackermannization. Could only ever return unsat?

Maybe this is just a bad SMT solver.
It's like reversed though. SMT solvers are SAT with theories laid on top. This is EqSat with SAT laid on top.

Remy points out that MIP solvers are awesome. No objections here.

How does ILP work? You get an integer variable for every enode? You make linear constraints that... something?

## the chase
Would it be fair to say that ordinary datalog itself is the chase over full dependencies?
https://dl.acm.org/doi/pdf/10.1145/1514894.1514897 Datalog+- a datalog framework supporting TGD and EGD. A theory, not implementation paper?
A slightly more recent talk http://people.scs.carleton.ca/~bertossi/talks/introAlgsDat+-(16)Pruned.pdf
A thesis on the chase of datalog programs I haven't found the full version of https://www.proquest.com/openview/665c3cbe7753bef1a57a2ccc7bbdb775/1?pq-origsite=gscholar&cbl=18750&diss=y
The chase of datalog programs - ProQuest
Explore millions of resources from scholarly journals, books, newspapers, videos and more, on the ProQuest Platform.
What do you mean by full dependency? Datalog is a chase that only supports tgds
I was reading the Alice book and it was terminology I haven't seen anywhere else yet. Full dependency was rule without existential in head.
Chapter 10 http://webdam.inria.fr/Alice/
Also very interesting that they mention the EPR class of formula
https://twitter.com/SandMouth/status/1464685169214951426?s=20&t=faU6J4XGjpXRLQNoQeJx1Q@SandMouth
Is EPR kind of sort of datalog? The lack of function symbols is pretty similar
Yihong replied he had asked the same question
My impression of what is considered "datalog classic" is that it didn't include TGDs, but any actual datalog with a counter, or integers, or adts probably does.
Is the chase an operation over the actual tables, the schema, queries, or all of them depending on the context?
The chase for Egds involves picking one variable and substituting it into all occurences. This is the naive implementation of unification?
And by variable maybe i mean "labelled null"?
Amusingly, the only way the chase is making sense to me is basically saying "the chase is egglog" rather than "egglog is the chase"
Given my relatively poor database background


So for ephemeral union find, how do we track proof. When we do chase step, we must record it somewhere for provenance

graal https://graphik-team.github.io/graal/papers/graal-ruleml2015.pdf The graph of rules. You can check if rules can unify?


## Prolog v Datalog v Egglog
What makes 

prolog is structural unification g(_) = f(_) can never succeed
Modeling egglog using CLP, adding constraints of equality to and egraph can never fail.

Max has been limitting in the head.

## Egglog vs SMT
Is egglog jyst a bad smt solver wihout dijsunction?

## Egglog vs Flix vs IncA

union find is lattice
join() = parent if in same 

lattice that's changing


lattice in input position? Because eclass id are in input position

dynamic lattices - dpeendent lattice

forall,  -> L a dependent function
A dependent relation?

A lattice that depends on a table.

Hmmm. 

the lattice type also move monotonically

other latic

on the query side flix goes both ways


chase = 

join is spooky
meet is findparent

body vs head
fd output vs input

Why is sort allowed in both, but lattice allowed in 

partial lattice


subsumption semantics

"Everything is a pointer to a pointer to an element of the powerset lattice!!"

"dynamic typeclass"
You could do this in ocaml. This was my point about Set.t with a global thing.

typeclass Lat L {
  join(x,y,z) :- parent(x,y).
}

flix + trees

Is partitioning 


We could probably build a union find using lattices. Of course. Yes.
Remy points out that this does not normalize enodes however.
So this "lattice in negative position" thing is meaningful.

parent()

```
parent(number, maxlattice).
parent(i,k), parent(k,i) :- parent(i,j), parent(j,k).
parent(i,j), parent(j,i) :- findsomethingstbeequal(i,j).
```

I actually thingk the lattice concept is a red herring.


Dependent prolog datapoint - Twelf.
Dependent vs not and lambda vs not seem like distinct axes. Given that lambda prolog has lambda but is not dpeendeltly typed.
A datalog twelf?

type("parent", symbol, symbol).
constructor were named rules


Calling something a lattice macro expands a join relationin the right spots.
This join relation could be intertwined. And really has to be because of demand drivenness



## Gogi

we can have exists, but ONLY in functinally dpenednet position (at least one)
A subclass of TGDs




## Related systems
### Egg
Egglog has as a subsystem egraph rewriting. This is the main motivation.
### SMT
SMT solvers have egraphs in them + logical boolean structure and theories. Egglog supports only horn clauses and has a constructive flavor. With extract-externalsolve-insert, it could support theories. It supports a different class of queries than smt: simplification and pattern search (CQ), simpler operational semantics (leading to performance gains and understandablility smt quantifiers are notoriously difficult to tune and debug), simpler proofs.
### Datalog
Well, duh.  Manual eq(x,y) relations can kind of encode what egglog does.Souffle has eqrel. uZ3 is a reltaed system. I actually don't think it uses much of Z3's smt facilities.
### Chase Systems
Egglog's procedure is some variant of the chase.
Datalog+-
See "Benchmarking the Chase". There seem to be some subtle restrictions of egglog compared to full chase that make it simpler/faster/tuned to egraph use cases?
### Prolog
prolog has a union find. That makes something feel similar. This point is still confusing. CLP & CHR are related prolog topics. CHR is capable of encoding basic egglog without too much effort at performance cost. Prolog union find is search branch local. Egglog's is global. Prolog unifies structurally, Egglog makes this optional. Prolog's dfs search is incomplete. Tabled prolog vs egglog? We don't support "raw" unification variables, but perhaps we could (using fresh).
### Formulog
formulog = Datalog + smt
smt = egraph + sat
egglog = egraph + datalog = formulog - sat
### Flix IncA
Egraph analysis is latticy. congruence closure feels somewhat latticy in a hard to pin down way. Automatic joining of "duplicate" entries.
### Proto-Egglogs
Egg-lite, egglog0, souffle-egglog

Maybe ATP




See datalog notes
datafun, flix, rel
DDlog 
propagators
lvars?



## Lattices as egraphs
Datalog for Things without canonical forms. Then egglog is key.
What don’t have obvious canonizing rewrite systems? Groups. Lattices. Given as generators module equations. Why would I do this?
Oh that’s cute. If we want to internalize lattices egglog might be good? but the lattices we talk about aren’t equalitional presentations.


This might be interesting. Hash-consed points-to sets https://yuleisui.github.io/publications/sas21.pdf , I think they are saying that storing all the indexed points to sets as relations is highly redundant, when really you want to store a foreign key to a points-to-set table, memoizing the sets. This foreign key is kind of a reified set identifier. I think one could consider an uninterpreted function based representation of sets (union s1 s1), (sing x), etc  https://z3prover.github.io/api/html/ml/Z3.Set.html https://stackoverflow.com/questions/17706219/defining-a-theory-of-sets-with-z3-smt-lib2  and giving egraph rewriting axioms for union associativity, commutativity  etc. These union egglog enode tables are very similar (identical?) to their operation memoization tables. It's kind of an interesting angle to reifying sets as objects in datalog. Although I have some other ideas of how to do this that don't really require egraphs (I'm currently very tickled by the idea of hash consing patricia tries).

Stack OverflowStack Overflow
Defining a Theory of Sets with Z3/SMT-LIB2
I'm trying to define a theory of sets (union, intersection etc.) for Z3 using the SMTLIB interface. Unfortunately, my current definition hangs z3 for a trivial query, so I guess I'm missing some ...


Martin Bravenboer  33 minutes ago
We tried that too in Doop but it didn't perform well at the time. It's super performance sensitive. I think it'd be better to implement compression in the underlying database system, which would also be more declarative.

Martin Bravenboer  32 minutes ago
It's similar to the idea behind the bddbddb points-to analysis work, which used BDDs for compressing the points-to sets.

Martin Bravenboer  31 minutes ago
I don't recall what method we used, sorry  (>10 years ago ...). It was not sophisticated so maybe it can be done better yeah.

(speculative shadowy idea) Maybe one could write BDDs also using egraph rewriting powers. It'd be interesting to have a system that has both relational and bdds available (if bddbddb didn't already have this. I'm not familiar with it's details)

Martin Bravenboer  28 minutes ago
It's very sensitive to variable ordering, so for it didn't work great for representing all relations (as in bddbddb). But some controlled usage may be fine yeah

There is something pleasing about the user level simplicity of defining their own set representation equationally even if it may not be as performant as a custom extension of some kind. One could say something similar of datalog based analyses in general.
In a related meta direction, one could consider defining a lattice equationally rather than as functions (join is an uninterpreted function that is associative, commutative, absorptive, and obeys individual lattice specific equations). I don't have an example in pocket of where this would be useful (e
But in principle, lattices, like many algebraic structure, are sometimes defined by generators quotiented by equivalence classes. In particular non finite lattices
I wonder if it would be useful semantically to attempt to consider lattices as a subcase of egraph mechanisms rather than egraph union finds as a subcase of lattices. I don't know exactly what I mean, but it smells plausible. (edited) 
I suppose you'd have to know that to fix a functional dependency, you need to apply a join uf to the two eclasses. This idea is of some relation to materializing the join function as a table.



## Harrop Clauses
See also higher order rules
Gensym for quantified stuff. But you can't keep gensyming wantonly. So combine with not guard so you only do gensym once.

## Top down evaluation
Why does CLP seem so similar and yet so far? What is up with dif/2
We can express linear equalities, boolean equalities in SLD
We could ackermaize into booleans.
egraph equality can't fail. unification equality can.

Prolog needs a backtrackable union find.




## Constraint handling rules CHR
A question I never had an answer for https://twitter.com/notjfmc/status/1422215450675535877?s=20&t=RyHMtBS3ySaALLC9MuGmUA . CHR afaik are a way of integrating eager rewriting into prolog https://en.wikipedia.org/wiki/Constraint_Handling_Rules (edited) 

http://www.informatik.uni-ulm.de/pm/fileadmin/pm/home/fruehwirth/constraint-handling-rules-book.html
[chr what else](https://arxiv.org/pdf/1701.02668.pdf)

compiler to sql statements. Makes sense.
Multiset rewriting?
- [A More Naive EGraph](#a-more-naive-egraph)


## CAS

Hmm. You know, I feel like egglog is very close to being able to express this concept via a rule already. If you tag terms with context
 foo(ctx2, ?x,?y) = bar(ctx2,?z)  :- foo(ctx1, ?x,?y) = bar(ctx1,?z), ctxs(ctx2), ctx1 <= ctx2  
It is wasteful to some degree. But not obviously more wasteful than just keeping a labelled graph as a disjoint set datastructure
If we can store lattices in the range of foo, it might be even less wateful

carette discussion https://julialang.zulipchat.com/#narrow/stream/236639-symbolic-programming/topic/x-x.20is.20not.20necessarily.20equal.20to.200/near/232167346
https://arxiv.org/abs/1904.02729 - specifying symbolic computation, carette and farmer


Hmmm. Is extraction some kind of quote operation? If I extract and reinsert, it does nothing. Maybe it needs to be guarded somehow. With like a metalevel annotation? foo -> :foo -> ::foo -> :::foo
a = extract(foo)

##  Quoting out of egraph, reflection

extract(foo(a,b)) = cons(:foo, :a, :b) which is a valid term to put back in.
extract = quote
This is how to extract and reduce lambda calc?

see also higher order rules

## Bisimulation finest partition
https://cstheory.stackexchange.com/questions/37177/partition-refinement-in-transition-state-systems-bisimulation-contraction partition refinment bisimulation is an iterative fixpoint algorithm. Sure we could encode transition system as relation. We need reified notion of partition (like eclass id did). I could model using bitsets in souffle. pairition(bs) <= parition(bs) :- SUBSET(bs2,bs1). Goes twoards finest partition. 

## Typeclasses and Rust Chalk

Something to think about: Applications of egglog to typeclass resolution modulo equality. https://arxiv.org/abs/2001.04301 I don't really have a feel for the relation between tabled top down and magic set transformed bottom up although there clearly is one. I guess I'm also not clear on how magic set works in egglog for that matter. I don't know how to execute egglog top down in the first place.
An example would be finding a typeclass for Vec n a where you take the assoc/comm mult and add  axioms on the size index. Presumably the equational axioms must also be associated with instance dictionaries. Hmm. Maybe this is not as straightforward as I thought. You also need instances for congruence?
There isn't a problem with ordinary bottom up egglog, it just seems very wasteful on a query driven application like this

Chalk is also a very good point. [The cahlk blog posts](https://github.com/rust-lang/chalk) exliciitly talk about specialized equality. That is intriguing. I should contact Niko Matsakis.
https://smallcultfollowing.com/babysteps/blog/2017/01/26/lowering-rust-traits-to-logic/ Prolog + euqliaty reasoning he syas he's looking for

Chalk even talks about making a union find.


asscoaited types
IntoIterator
Item

```
intoiter(vec(T)) :- intoiter(T).
iter_item(vec(T)) = T :- intoiter(vec(T)).


eq(T,U)

query:
into_iter(vec(T))


```
Good examples of multi arg typeclasses?


Provenance of chalk or polonius are importatn for good error messages.

Guess missing clauses?

We need harrop for generic problems?


## provenance
How do we not fuck provenance.


## Semiring smenatics
prvoenance
smemiring smenaitcs
[provenance semirings](https://dl.acm.org/doi/10.1145/1265530.1265535)
[lecture on this](https://courses.cs.washington.edu/courses/cse544/12sp/lectures/lecture18-provenance.pdf)
oh. the max plus semiring. I see.
[souffle provenance](https://arxiv.org/abs/1907.05045)
[provennce guided synthesis](https://www.cis.upenn.edu/~mhnaik/papers/popl20.pdf) - is this related to ruler?

Hmmm. Could you write linear tensor recurrences this way? atoms are still indices carries amplitudes though. How do you avoid recomputation? Collecting up inifintie loops via memoization.
Kind of a feynman diagram thing.
Base propagator list 0f u(0,0, ampl). u(0,1,amp).
Magic set. If we want to query just a single vector?
linear algerba and graph algorithms are known to be connected in this way.
Maybe you need the product semiring to also track index provenance.
The lattice character of max seems important
dynamic programming

shortest path
foo( , iter+1) :-  foo() ,iter < MAX
foo(cost) <= foo(cost1) :- cost <= cost1.

Maybe monotonic increase of probability?.. Eh. Still seems hard to mannage
[https://arxiv.org/pdf/2105.14435.pdf](convergence of datalo over pre semirings - remy papers)
https://arxiv.org/pdf/2103.06376.pdf semiring dictionraries


()
()
()

r
delta_r

r :- delta_r
r :- yada yada r
No that's not good enough. It doesn't know r is already saturated over the rules. Is ther any way to trick it? Directly accessing delta relation is a good point.


[efficient encodings of first irder horn to equation logic](https://smallbone.se/papers/horn.pdf)

[equational term graph rewriting](https://citeseerx.ist.psu.edu/viewdoc/download?doi=10.1.1.53.6428&rep=rep1&type=pdf)

I've still never tried just throwin into vampire. It has a horn clause thing right?

https://github.com/nadia-polikarpova/cyclegg

yihong https://drive.google.com/file/d/18m0_fCT21-RLxB8EedmC1MuzhAM4In6X/view
Profile driven optimization. Better scheduling?

Lvars - Guard conditions are filters

What if we rearranged the storage of analysis in egg.

[twitter egraphs for query planning?](https://twitter.com/justinjaffray/status/1501294656239329281?s=20&t=qlKx5dL5bXCILsNAtcDYfw) "like cascades but better"

parent( x : Id, p : Id)


parent(x,p) <= parent(FIND(x),FIND(p)).
parent(x,p) :- add(x,_,p).
parent(y,p) :- add(_,y,p).
 :- parent(x,$Add(x,y)), parent(y,$Add())

## Lambda 

The hash cons modulo equia version uses maps at lampba sites. But then we need to manipulate the maps at the same time we manipulate expressions.
co debruijn? See jasper

https://pavpanchekha.com/blog/egg-bindings.html brilliant. let is synatcticfied substitution. But do these actually have semantics?
This is related to unmooring of succ in de bruijn. Kiselyov finally tagless combinator conversion did something similar.

What about SPJ's points?

### Extract and do stuff
Extract lambdas, reduce, reinsert. It does seem simple. Doesn't produce as much junk.
Seek
app(lam(?x, ?b), ?y) => eval()

app(lam(?x1,?b1), q) = app(lam(?x2, ?b2), q) :- lam(?x1, ?b1) = lam(?x2, ?b2).
No, only is q fresh. forall q. This might as well be "extract and check alpha". I'm not even sure it's right.



lam(?x1, ?b1) = lam(?x2, ?b2) :- lam(?x1,  app(lam(?x2, ?b2), ?x1)), = lam(?x1, ?b1) 



HVM does jive
- graph representation is reminiscent of egraph already (biartite to eclass nodes)
- read out sounds like extraction
- victor's point about only dealing with things that can result from avalaution of lambda terms sounds like only doing egraphs that come from terms.
- 

Two seperate problems:
Alpha recovery vs substitution/normalization
For sums/intergals alpha is what you need.
sum(xfresh, ) isn't _that_ bad. You need to manually recover alpha though. Sometimes this is important. But I've been willing to make bigger composromises

Some nodes can be turned upside down by (multiported going up) by precomposing with a projection. plus(a,b)probably can't since it doesn't have a unique decomposition once we start rewriting.

Lambdas need? incremental copying?
Different "modes". LambdaVar(l), LambdaBod(l) Lambda(body) you need to tie the not with a fresh var.
Lambda(body) where body was contructed using freshv. Then set freshv = LambdaVar(Lambda(body)). Knot successfuly tied. We have an alpha equiavlant rep.
But how does it know which var is it's... Hmm. This is suspicious. Uhhh. No I guess this is ok.
But it isn't alpha equivalent. to a second construction of the same kind. So be it I guess.

parent pointers is kind of an interesting point generally. We can use parent pointers to drive up one level from a concrete term to a non concrete term (variable in one of it's other leaves) efficiently.

I feel like the dup operation makes it so that we have no sharing anymore.


Interesting for substitution. The parents pointers mean we can easily access at least the immediate context in which x occurs.


just requiring uniqueness of var spots doesn't help? I don't know that you can even maintain this under egraph rewriting. Probably not.

sum( share(x0, x1) , body)

Linear pattern rewriting. with explicit clones.

enode containaing share(x,x) can reduce to enode containing x

break eclass into binary eclass? is binary eclass Differetn from share?
n-arity share nodes? surrree. Not really a problem.

What about eclasses represented using pointer style union find. Then enode is redajustable. Can stil have many incoming nodes.

Low level C runtime style egraph. pointer/graph rewriting engine. How do you search it though? Garbage collection style techniques.
Tags. rust enums are tags though. 
Avoid hashing


explicit sharing

### Yinhong let binings
ambda calculus in gogi:

```
sort term.
rel false() -> term.
rel true() -> term.
rel num(i32) -> term.
rel var(string) -> term.
rel add(term, term) -> term.
rel eq(term, term) -> term.
rel lam(string, term) -> term.
rel let(string, term, term) -> term.
rel fix(term, term) -> term.
rel cond(term, term, term) -> term.

rel free(term, string).
rel const_num(term, i32).
rel const_bool(term, bool).
rel is_const(term).

% constant folding
const_num(c, i) :- num(i, c).
const_num[c] := const_num[a] + const_num[b] 
             if c = add[a, b].
const_bool[true[], true].
const_bool[false[], false].
const_bool[c] := true[]
              if c = eq[a, a].
const_bool[c] := false[]
              if c = eq[a, b],
                 const_num[a] != const_num[b].
is_const(c) :- const_num[c].
is_const(c) :- const_bool[c].

% free variable analysis
free(c, v):- var(v, c).
free[c] := free[a] if c = add[a, b].
% unfolds to free(c, v) :- free(a, v), if c = add[a, b].
free[c] := free[b] if c = add[a, b].
free[c] := free[a] if c = eq[a, b].
free[c] := free[b] if c = eq[a, b].
free(c, v) :- free(body, v) 
           if c = lam[x, body],
              v != x.
% fv(let(x, a, b)) = free(a) + (free(b) \ x)
free(c, v) := free(b, v) 
           if c = let[x, a, b],
              v != x.
free[c] := free[a]
           if c = let[x, a, b].
free(c, v) :- free(body, v) 
           if c = fix[x, body],
              v != x.
free[c] := free[pred] if c = cond[pred, a, b]
free[c] := free[a] if c = cond[pred, a, b]
free[c] := free[b] if c = cond[pred, a, b]

% if-true
then := cond[true[], then, else].
% if-false
else := cond[false[], then, else].
% if-elim
else := cond[eq[var[x], e], then, else]
     if let[x, e, then] = let[x, e, else]
let[x, e, then] :- cond[eq[var[x], e], then, else]
let[x, e, else] :- cond[eq[var[x], e], then, else]
% add-comm
add[b, a] := add[a, b]
% add-assoc
add[a, add[b, c]] := add[add[a, b], c]
% eq-comm
eq[b, a] := eq[a, b]
% fix
let[v, fix[v, e], e] := fix[v, e]
% beta
let[v, e, body] := app[lam[v, body], e]
% let-app
app[let[v, e, a], let[v, e, b]] := let[v, e, app[a, b]]
% let-add
add[let[v, e, a], let[v, e, b]] := let[v, e, add[a, b]]
% let-eq
eq[let[v, e, a], let[v, e, b]] := let[v, e, eq[a, b]]
% let-const
c:= let[v, e, c] if is_const(c)
% let-if
cond[let[v, e, pred], let[v, e, then], let[v, e, else]] 
    := let[v, e, cond[pred, then, else]]
% let-var-same
e := let[v1, e, var[v1]]
% let-var-diff
var[v2] := let[v1, e, var[v2]] if v1 != v2
% let-lam-same
lam[v1, body] := let[v1, e, lam[v1, body]]
% let-lam-diff
lam[v2, let[v1, e, body]] := let[v1, e, lam[v2, body]] 
                          if v1 != v2, free(e, v2)
% capture-avoiding subst
lam[fresh, 
  let[v1, e, 
    let[v2, var[fresh], 
        body]]] 
  := 
let[v1, e, lam[v2, body]] 
  if v1 != v2, !free(e, v2), fresh = gensym().
```


basically a straightforward port of lambda.rs. The most interesting thing is probably the definition of free and is_const, both of which are encoded as plain relations and the analyses logic are easily expressible inside Gogi (i.e., no rust code)

Very interesting. Is stratification not a problem on that !free()?

I love the usage of let

Is stratification not a problem on that !free()?
That's a good point. It seems this program is syntactically non-monotonic. I have to think about this more

I’d a little bit suspect something could become free or unfree under rewriting. I’m not sure I understand what free means on an eclass. Free in every term of the eclass? Free in at least one term?
Both notions can probably be useful
Free in at least one term is monotonic under rewriting
Free in every term isn’t

according to the equational theory, every term in the same e-class should have the same FVs?

I’m not sure. Binding and egraphs don’t play nice
I kind of am suggesting that FV seems like it become multiple distinct definitions when extended to egraphs
Notfree in at least one term is also monotonic
The funniness of negation in datalog/contructive logic. !free and notfree are probably distinct notions
!free is “I don’t have proof it is free” and notfree is “i have proof it is the case it is not free”

If two terms have different set of FVs, then they shouldn't be merged into the same e-class, right?
like var(a) and var(b) should never be equiv to each other (although \a.a and \b.b could)

Hmm. I’m not sure. Guard every rewrite rule on the free variable set?
My sense is that it is easy to have the egraph equate things under your feet

if a rewrite rule does not introduce / eliminate fvs, then the invariant should be maintained

Binding is too syntactic and the egraph is too semantic
Maybe.
If this is true it seems pretty dang subtle to me. What if you put a loop in your egraph? Seems like there could be a way to smuggle a variable somewhere it shouldn’t be

\a. a-a = \b. b - b = \c. 0   b-b = 0 = a-a   what is free and bound in these eclasses (edited) 

Ah I see! That's probably because ?x - ?x => 0 is not FV preserving
We could perhaps tag(a,0)  as distinct from 0

One thing we can do is to associate e-classes with FVs
This may be doable in egglog, and is definitely tricky in egg

The full version of tagging is tagging every subterm with it's context, which seem possible. But then many equal things are not seen as equal and there is a lo of repeated rewriting

https://uw-cse.slack.com/archives/C01JJQNFA3G/p1647627785866149?thread_ts=1647532167.160219&cid=C01JJQNFA3G


Hmm. You know, I feel like egglog is very close to being able to express this concept via a rule already. If you tag terms with context
 foo(ctx2, ?x,?y) = bar(ctx2,?z)  :- foo(ctx1, ?x,?y) = bar(ctx1,?z), ctxs(ctx2), ctx1 <= ctx2  
From a thread in egraph-db | Mar 18th | View reply
But it's interesting that you're suggesting maybe a less heavyhanded way of doing it. You only perhaps need to tag terms that don't already obviously contain variables (edited) 
It does seem subtle though. As does anything that has to do with binding and capture
Well, I think the equational rule of lambda calculus should be fine, so maybe only constants / non-lambda terms are troubling
Here is a trick: change the definition of num from rel num(i32) -> term. to rel num(i32, term)., so two nums with same int won't be unified

Yes.. maybe. tag(a,0)  is a weird kind of anti binder. Maybe it should be considered part of the lambda calculus syntax like let is and the rule is you only make rules that preserve free sets like you said
tag : string -> term -> term
forget? unbind ? Better names
It's like an operation dropping an element of the context like how let adds an element to the context
let = insert  tag = delete because the context is a map structure from vars to terms (edited) 
tag is the opposite of let


let v e (tag v b) -> b
(tag v (let v e b)) -> (let v (tag v e) b)  also. (edited) 
 v1 != v2, tag  ?  <-> ?


I suspect tagging may cause a lot of overhead for terms with large set of fvs
Yes. It's bad. I'm not even sure it's safe
my trick (disallowing constants to be unified) may just work, but I need more time to think about that
would be a fun weekend project
It's sort of intertwining using the SMT theory of arrays for the context with a theory of terms. var(x) means lookup key x in context. (edited) 
I hope we have a hoare logic / separation logic / whatever logic for reasoning e-graphs :joy:

! is always going to be fishy in egglog because we assume no stratification by default because we don't expect saturation
It's use requires very careful hard to check thought
For which I have no formal system that seems appropriate
My rule of thumb is to always have a compositional semantic model in mind. That seems to help (edited) 
The semantic model of something with binding terms is quite puzzling
But usually involves some notion of context.
Your use of !free is to block overzealous gensym right? Maybe there is a way to skolemize it instead
Or maybe just remove that rule entirely
Weaker system, but still perhaps able to do something useful

I adapt from here: https://github.com/egraphs-good/egg/blob/main/tests/lambda.rs#L153
lambda.rs
        rw!("let-lam-diff";
<https://github.com/egraphs-good/egg|egraphs-good/egg>egraphs-good/egg | Added by GitHub

this rule is important though since it implements capture avoiding subst

```
% capture-avoiding subst
lam[fresh(v1,v2,e,body), 
  let[v1, e, 
    let[v2, var[fresh(v1,v2,e,body)], 
        body]]] 
  := 
let[v1, e, lam[v2, body]] 
  if v1 != v2.
```
This is the skolemize idea. I suspect it is incorrect (edited) 
In the term world, fresh could in principle be a deterministic function of the pieces you have around? (edited) 
You don't need a globally fresh variable, just one that doesn't appear in e, body, v1 or v2



## Scoped union find
Max has put forward that we need different union finds floating around indexed in some way

Ok he says that what about just a graph with lbaelled edges. connectivity in this graph is union find. Good point. The graph is then literally 
Can I use souffle choice-domain to do somethign good. It gives me an incremental spanning tree.

A more complex union find structure seems like it could be useful. We might way a full non destructive union find. Another option is a "scoped union find". Scopes form a forest. Deeper scopes get the subsequent unions of their ancestor scopes, but not vice versa. Scopes form a partially ordered set.

Options of multiple related union finds:
1. The fillaitre conchon persistent union find has an angle where you really only have one union find active at a time.
2. Using functional maps to implement union find rather than imperative arrays or refs. You don't get path compression? How important is that really? ln(n) vs inverse_ack(n) both feel close to constant.
3. just copy entire union find every time you need a new one. Updates to higher union finds don't immediately propagate to lower ones for good or bad

When you call `find` on a lower scope, you need to traverse up through the higher scopes to collect up any unions they may have accumulated since the scope was created. Is there a way to not require this?

In a sense, scope boundaries are delimitters that stop certain kinds of union find information from being propagated. Path compression is still fine (?), but calling union on a deeper scope cannot be allowed to affect disjoint sets at higher scope. The indirection of scopes never goes away unless you can explicitly collapse them for some reason (if you keep reference to all your children scopes). Collapsing merges yourself into your parent scope, and then redirects your children to your parent.

Other names:
- Marked union find
- union find trie - we could have scopes tagged with interesting info. Or not generated basted on "gensym" counter more or less, but instead looked up by key as in a trie

The pointer perspective on union find seem like it could be interesting. I wonder if literally stack techniques from delim continuations are useful? Copying stacks, markings stacks. Just carrying a scope identifier in the references? That makes sense. You could just not union beyond your current scope. Maybe depth/name?

No you do path compress. The difference is on union. You find up to the scope barrier.
No union is the same. union doesn't require a find.

You only need to refer to the equivalence classes of the scope above you. So deeper scopes could be quite small. Hmm. Hard to see how to do this.


It almost feels like it might be a "macro scale" union find, but I don't really see how to implement union on two scopes. It would be unionfind merge + ?

Maybe it's sort of keeping a stack of union finds that are implicitly being union find merged. But we hold off to share access to the upper ones.

union = keep top of scope. Perform full find. Set top of scope to this? Or just perform union at top of scope?

Copy on write optimization (COW). `Vec<Option<Box<Page>>>` Separate domain into pages. If None, assume no change compared to scope above. If deep scopes are small changes this could lead to memory savings. At the expense of even more indirection though.


```rust
type SUF =
{
  size : usize,
  ufs : Vec<ScopedUF> 
}


struct Scope(usize); // scopes are just labeled by integers into the ufs vector
struct ScopedUF {
  parent : Option<Scope>, // may be root
  uf : unionfind //Vec<usize> // maybe make Either<Vec<usize>, SimpleMap<usize,usize>>. For scopes where not much action happens, we want a sparse fast map.
}

impl ScopedUF {
  fn default(size) {
    ScopedUF {parent : None, uf : default() } //0..size.collect() }
  }
}

impl SUF {
  fn fresh_scope(self : &mut Self) {
    self.ufs.push(default(self.size))
  }
  fn build_child_scope(self, : &mut Self, s : Scope) {
    let d = default();
    d.parent = Some(s);
    self.ufs.push(d);
  }
  fn upstream(self : &mut Self, s : Scope) {
    // This is just destructive unionfind merge? So we could merge any scope s into any other s' really.
    // iterate through scope calling union on parent
    let uf = vec[s.0];
    if let Some(parent) = uf.parent {
      //let puf = vec[parent.0];
      for i in 0..self.size {
        // but we don't even need to do a full find. We only need to to a local lookup up to next scope
        self.union(i, self.find(i, s), parent);
      }
    }
  }
  fn scope_parent(self : &Self, s : Scope){
    self.ufs[s.0].parent
  }
  // fn upstream_and_destroy? Need to fix children of scope, which if we maintain we can do. Otherwise just call destroy leaf
  //
  fn upstream_range(self : &mut, start : Scope, stop : Scope) {
    // You can call upstream in a loop
    let mut s = start;
    // actually it might be important to start at the top and work down.
    while s != stop {
      self.upstream(start);
      s = self.scope_parent(s);
    }
  }
  fn find(self : &mut Self, id : usize, s : Scope){
    // ordinary path compression
    let uf = vec[s.0];
    while let Some(parent) = uf.parent {

    }
    // No: At scope boundaries, either still do ordinary micro path compression, or perhaps merge up completely to canon of next scope.
  }

  fn delimit_find(self : &mut Self, id : usize, s : Scope, stop : Scope){
    // perform find up to scope `stop`
  }
  fn scope_find(self, id, s) {
    self.delimit_find(id, s, s)
  }
  fn union(self : &mut Self, id1 : usize, id2 : usize, s : Scope) {
    // can union 
    // maybe do parallel find scope by scope so you can early stop.
    //
    

  }
  fn push_parent(){
    // it does seem possible to insert a new scope between yourself and your parent easily.
    // make your own parent pointer point to new scope, make new scope a fresh one pointing to your old parent
  }
  fn destroy_leaf_scope(self : &mut Self, s : Scope){
    // add to dead list, clear it's data. We're incrementally heading towards a memory allocator at that point.
    // But maybe that's ok.
  }
}

```

Can you get away with just tagging? I don't really see how this works.

```rust
struct SUF = {
  uf : Vec<usize>
  scopedepth : Vec<usize>
  rank : Vec<usize>
  scopename : Vec<usize>
}
```


It's reminsceint to me of marking in delimitted containution implementation

In some sense what you want are blockers or barriers to the path compression process. Path compression should only propagate up to the scoping barrier because other scope may have the same parent. - This isn't what I think anymore?
Questions:
Magic set transformation? What does backward chaining in egglog look like? Could this use a partinitioning algo?
I guess you could do it clp/chc style 
{x = y} as a set of constraints doesn't seem that interesting. It's always possible.
Well, just pattern matching doesn't need `=`
What about a static analysis of a rewriting system.
Abstract domains of all seen terms.

## Higher order rules
We could use this
[horn into eq](https://smallbone.se/papers/horn.pdf) to reflect rules themselves into the egraph?
So what if rules are just containutation of sorts. Save points? Defunctionlization kind of? Closure kind of? A little weird. Feels a bit like magic set. Feels a bit like some kind of memoization. We could flatten out all patterns into this.

```
foo(x,y,z) => bar(z,w,q) => ziz(x,z).
```

becomes
```
foo() :- rule1(x,z).
rule1(x,z), bar(z,w,q) => ziz(x,z)
```

even rwrite rule
`foo(?x) <- add(?x,add(?x,z))`
can becomes

```
chk1(q, x) :- q = add(x,y)
foo = add(x,q) :- chrk1(q, x), q = add(x,z)
```

You only need binary multipatterns in other words.


## Semantics of Egraphs
PER over Nat is truth object.
Relations are maps into union find indices.
In isolation it looks like bottom-unit.
But other predciates map into0 some "other" unit.
A function never maps into more values than its domain size.

Partial functions ~ a -> option b = unit + b
Uninterpeted functions ~ a -> PERNAT + b = Hom(a,b)

It's a particular element of PER nat.
Refinement is a relation between PERNats. 
b is more known than a an eleemtn of the PER

Parametricty inspiration. Somehow these abstract elements hide 
mappins of eqclass to concrete values




You know, partial equivlaence relations is a more appropriate lattice.
It better represents what ywe're talking about. PER over Nat is exactly ids and unionfind.
Makeset(i)
makeset : Nat -> PERNAT

Function tables are partial functions

The I don't want to talk about "ids" could probably be takn care of via categorical style construction
projection arrows into a thing. Like a pointed thing. L is special.
     ^
     |
  -> L  <- 



[Yihong egglogish semantics](https://necessary-taker-84c.notion.site/Egglogish-6fce65a95af542f4964db0146eb00c8a)
[egg sem remy](https://hackmd.io/@remyw/egg-sem)
[formalizing egg#](https://necessary-taker-84c.notion.site/Formalizing-egg-53b650e3d91f42058172a877caf0950a)
A Herbrand universe U is the set of all possible terms you can build out of some set of function symbols
Example:
- add(-,-), succ(-), zero , the Herbrand universe is {zero, succ(zero), add(zero,zero), succ(add(zero,zero)), ...}
- for symbols a,b,c,  the Herbrand universe is just {a,b,c}.



The powerset of the Herbrand universe $$\mathcal{P}(U)$$ is the set of all sets of terms. Sets form a [lattice](https://en.wikipedia.org/wiki/Lattice_(order)) under the operations of intersection and union.

Lattices are a useful notion in computer science. The algebraic propertiers of commutativity, associatvity, and idempotence means you don't have to be careful or can change the order of operations and everything still comes out good. 

Monotone functions are functions tha respect an ordering $$x \le y \implies f(x) \le f(y)$$.  The [Knaster-Tarki theorem](https://en.wikipedia.org/wiki/Knaster%E2%80%93Tarski_theorem) says that a fixed point of monotone operations exists.
I think a lattice homomorphism is a distinct stronger concept?


A Datalog rule defines a function between $$r : \mathcal{P}(U) \rigtharrow \mathcal{P}(U)$$. You can convert this operation to an expansive operation via the combined rule $$ X -> X \cup r(X)$$ that adds in the new pieces to the pieces that were already there.

A monotonic operation between lattices is one such tha it respects the latice ordering.

Because the Herbrand universe of datalog is finite because it only had atoms / 0-arity function symbols, no monotonic operation can expand forever.

A partition of the Herbrand universe is a subset of the powerset. It is a set of sets whose union is the entire universe and which do not intersect. A partition can be interpreted as equivalence classes.
Partitions also form a lattice. There is a partial order of coarser and finer partitions. You can find the finest partition that is coarser than two others. This is a meet of those two. The partition where every element is in it's own set is the bottom, the partition consisting of just the entire set is top.

The set of all partitions Pa(U) is a subset of the powerset of the powerset of U.

A function symbol is basically a function between n copies of the Herbrand universe.
A function symbol can be lifted to function that work over powersets $$[f] : \mathcal{P}(U)^n \rigtharrow \mathcal{P}(U)$$  $$[f](X) = \{ f(x_1,x_2,...) | x_1 \elem X_1, x_2 \elem X_2, ... \}$$.

It is a little unclear what it means to lift f to work over partitions. But this notion is where the semantics of congruence closure lie.
The problem is we are tempted to be working over one particular egraph. But this is awkward and non compositional?

$$A^B$$ is a notation to represent $$ B -> A $$. The powerset of A can be written as $$2^A$$.

A lattice annotated powerset `X : Pa(U) -> X -> L` = $$ \prod_{X : P(U)} L^X $$. X represents the egraph we are currently working in.

P(T) := True.
(a -> Prop) -> Prop


The relational model
Instead of function symbols, we have relations (over what? integers? abstract keys? Maybe this is what a categorical model might help with.)
function symbols are relation symbols with a functional dependency
Rather than being a tree, a relational term has pieces which are multi ported graphs?
Congruence becomes a secondary consideration

What if we considered each argument to the function being from a different union find 
LxLxL -> L

And then we also have like a forker and joiner or somethig.
    _______
   /
---
   \_______

L -> LxL

LxL -> L  (meet)

does `f` even do anything to the union find structure?
Yes, it has to combine them. It also performs congruence closure on f application

The image of a partition
[f](PP) = { ~f(P) | P \in PP} = { { f(p) | p in P} | P in PP }
Do I need to do some union cleanup here? I might.
{   U_p_in_P{  f(p') |  for P' in PP if p in P' for p' in P  } |  P in PP } assuming {} dedups?

concrete example
{f(a) , f(f(a))}, {a} - image -> {f(a)} { f(f(a)), f(f(f(a))) }
No this isn't a problem. Because f is injective as a term function

Okkkkk....
What we're describing is kind of just egraphs with analysis and conguence close but no rules.

So we end up with L as a fixed point of this process (the analysis normalized egraph congruent?)

So... a rule is... a pattern match is...? 
L -> {matches}

matches also form a lattice. (you can merge bindings)

L -> {matches} of a multipattern can be done in any order and merged

an "applier"

multimatch =  (pat1 | pat2 | pat3) . joinmatch . ( app1 | app2 | app3 )

rule  (searcher | searcher | searcher) . (app1 | app2 | app3) : L -> L
f* = [f] . fork : L -> L
g* = [g] . fork : L -> L
and so on

fix(f* | g* | rule1 | rule2)

Yes.
Whqat really does congruence closure. It's the combo of f with the join semantics

Patterns as egraphs
we never 

Where | has semantics of join/meet on output.

Applier...

match -> L ???

fix(meet(f.fork, g.fork, a, id)) = the whole egraph normalization


exists P : Partition, P -> L
where L is a lattice
```coq
Inductive Term : Type :=
   string -> list Herbrand -> Herbrand.
(* Is this acceptable? Not sure it will be. Anyhow *)




Definition TSet := Term -> Prop. (* Bool? *)

(*
A particular restricted herbrand universe


*)

Definition schema := list (string * nat) 
Definition valid (s : schema) : Term -> bool := fun (t : term) =>
  match t with
  | name, args => if lookup (name) == List.length args then List.forall (valid s) args else false.


Record FinPartitioning := {
  partitions : list TSet;
  complete : TSet
  disjoint : Forall2 partitions (fun x y => forall t, band (x t) (y t) == false)
}.


Record Enode := {
  head : string;
  args : list nat
}.
Definition egraph := list list Enode.
(* 

Definition egraph := { Term -> Term , with fixedpoint exists}.


*)

(** conversion to TSet *)
Definition in_eclass (egraph : egraph) (eclass : list Enode) : Term -> Bool :=

Definition denote (egraph : egraph) : FinPartitioning := 


Definition Partition := list Enode. (* A little disatisfying. *)
Definition Partition := TSet.


```







A lot of things are implicit in the egraph. They have to be because it's talking about an infintie number of terms


Implicitly f(a) = f(b) in the egraph.

Q = (Herbrand Partition -> A) is the basic lattice of the egraph analysis


f : QxQxQ -> Q  is combo congruence closure and analysis transfer function
By default things can just return bottom, so you get to choose which trasnfer functions you define


a : () -> Q

So these are semantics, but then relating this back to a finite representation (and an efficient one)








## NE graph
 See also bisimulation partition refinement
 
https://citeseerx.ist.psu.edu/viewdoc/download?doi=10.1.1.637.1146&rep=rep1&type=pdf co-nelson opppen.
Combining theories through inequalities. Somehow condindituvie/bisimulation
analysis + opt https://dl.acm.org/doi/10.1145/565816.503298 sorin. Do dataflow while optimizing?

If you can say _nothing_ in X equals anything in U\X.
cons(a,b) != not cons

So the input to not_eq is 1 set.
a pattern describes a set.
cons(?a,?x)
Indeed this is stating a form of injectivity
Or more than that? We are also saying that f(7) = cons(7,[]) is not allowed
cons is an ocean unto itself.
{cons(?,?), f(?), g(?,?)} is stating closed universe assumption only f and g have access to constructor cons.
Ok, but nothing can call f or g either. too closed

Should this be about terms? Contexts? co-terms? objects? automata? graphs?
What Set representation to use? Is Set the wrong alley?

concrete ineuqalities as the _rules_. Patterns go in the negraph?
If we find 
can match a + b using the current negraph, we derive a pattern from it we assert as disjoint?
cons(?a,?b) is a distinct _pattern_ from all others, even it it isn't a distinct function/constructor really.
cons(cons(?a,?b), ?c) is not distinct from cons(?x,?y)
Multi match? Views? Pattern synonyms
Maybe the pattern match coverage problem is a good one? Coverage and defunctness.
| Cons(Cons(a,b)) ->
| Cons(a,b) -> 
| _ -> 


I guess when you know things have distinct types you know they can never be equal. It doesn't even make sense.
If you have equality reasoning on types that can be touh to say out of hand though (unless injective)

distinct( ?x : hom(?a,?b) )
disctinct( ?x : ob )

types are a way to 



That's interesting. A formalization of the inaccessibility of certain constructions.
private.
{ ctor1, cto2, class_method1, class_metho2,  } states a closed class definition.
Can we express subtyping? Seems hard.

But is separates off an entire mini universe.

can anything call meth1?

?ctx[ clor1(?,?) ] also describes a set of terms. Anything that contain ctor1
{ ?ctx[ match(cons(?a,?b), rhs(?a,?b))  ] , ctx } No. Doesn't really work. We don't want to say has to any rhs has to include the match form?
I guess that's eta expansion. Hmm.

_Everything_ else is seperate? We have to descibe very small equality classes.

Give X, X and U\X are distinct.
What methods of describing X are useful here.
disjoint(X)

disjoint(X,Y,Z) st XuYuZ = U or disjoint(X,Y) Z is implicit = U/X/Y
but disjoint(X) /\ disjoint(Y) is the same thing.


foo(?a) != bar(?a) is there a way to talk about this?
{ .. . .. . . foo} { .... . . . . bar} but what are all the dots?

Just contexts? "dual" to terms?





subclass {ctor1, ctor2, ctor3, meth1, meth2, meth3}
superclass {ctor1, ctor2, meth1, meth2}

->
meth3 can't access ctor1 or ctor2? That's not right.

{}  {} 

pattern matching?
f(cons(?,?))





Lambda binding:
Optimal evluation work relevant?
Compiling lambda terms relevant? Closures? Reflection into host? Uncurrying trasnformation?


[egg-smol](https://github.com/mwillsey/egg-smol)
labelled equalities
eq(l,x,y)
l could be integers, a hierarchy of eq. colors
tuples of integers?
Absract symbols 
they could be a context coming from lower egraph.

## Egraphs over programs. Program analyiys


// seperately sotre the egraph and the term? Which souffle gives you by default.



x := a + b
x := 0
surely a + b is not availabe.

if we assume ssa then we never lose expression.
What if it got overwriten? Then it's not available..?




Functions from store







Wait this is the obvious killer app.
Very busy expression and available expressions




Poinbter analysis.
https://szabta89.github.io/publications/inca-pldi2021.pdf 


unification-based point-to analysis 
VSA: interval analysis + periodic analysis 
https://www.cs.cmu.edu/~aldrich/courses/15-819O-13sp/resources/pointer.pdf Anderson vs steensGaard


kCFA is a place where datalog and lambdas meet. Could there be something good there?


.type Expr = Lit n : number | Lam symbol Expr | App Expr Expr 

init($)

subterms() :-
label($,) :- init()
context(t, Hole):- init(t)
context(x, Add(Hole, y) :: c), context(y, Add(x, Hole) :: c),  :- context(Add(x,y), c)

% literlas are equal under any context.
context(Lit(n), C1) = context(Lit(n), C2) 
% alpha renaming?
context(Var(x), C1) =? context(Var(y), C2)

Interesting idea.

Anyhow. Once you build contexts, you can do cfa
sigma(l, n) :- context(Lit(n), l)
sigma(l, t) :- context(Lam(t), l), sigma( Lam(Hole) :: l,  v )

https://dl.acm.org/doi/10.1145/3136040.3136043 quoted staged rewriting

I don't want all subterms. Equal subterms should be different things.
If egraph gets top, what does that mean? Early termination, what does that mean?

Is a union find a lattice? One that largely stays the same except when crossing binders
join of two egraphs is 1. union of symbols. 2. closure of equalities.
identity element is egraph with no terms.

avalaible expression analysis is reminscent. You could use a (persistent?) hash cons. Well you could store inefficiently, but there is almost certianly some efficient wya to do this. available equalities.

Inner scopes inherit from outer scope except when viarables are introduced.

http://moskal.me/smt/e-matching.pdf ematching for fun and profit
https://github.com/yihozhang/sdl staged datalog
https://github.com/yihozhang/egraph-sqlite egraph on sqlite


grobner bases. What is a term? a monomial? a entire polynomial in canonical order?



https://www.categoricaldata.net/cql/fmc.pdf Fast Left-Kan Extensions Using The Chase. Uniqueness quantifiation

[Sketch-Guided Equality Saturation
Scaling Equality Saturation to Complex Optimizations in Languages with Bindings](https://arxiv.org/pdf/2111.13040.pdf). De bruij indicies for lambda calculus. Guidance of rewrite rules.

<https://github.com/mwillsey/thesis> willsey's thesis

<https://twitter.com/corbinsimpson/status/1456649872182939654?s=20> corbin simpson using egg for categorical combinator.

https://github.com/gussmith23/glenside



staging ego (ocaml egraph) could be fun.
Also could try to extract the alt-ergo implementation.

<https://github.com/mwillsey/snake-egg> I approve 


bdds are both more and less than hash consed if then else trees. See fillaitre paper. Can I embed bdds into an eg raph implementation? Bddbdddb used bdds as the backing store of a datalog. Pretty clever and cool. I actually feel like this might be more powerful in many cases of interest than a relational representation.
eqrel representation is also a lattice. The join is the smallest equivalernce relation that works, that's kind of the beauty of it.
What cody wants is a custom relation domain. .decl(  )


hasahing modulo alpha equivalence
- false positives and false negatives
(x + 1) can be totally different things in different contexts
why not de bruin? ok sure. de bruijn are inefficient. false negaitvfes nad false positive
position maps of variables with structure maps.

e-summary - alhpa equivalent if same e-summary


hashlog using souffle.
If I keep the numbr of entries small, I could make a hashing function and just pretend no collisions happen. Or use cryptographic hash
hashcons + union find = egraph


module system - algebraic specification
discharge using smt? A style with which to structure smt proofs.
discharge using egglog - signatures are queries, impls are databases.
Embedded in ocaml, julia, or python.
sexify using modern looking syntax (ryst like? leanlike?)
mod Foo : {

}
semi-naive ematching
applier should return (Id,Id) tuples and also Id of new nodes generated.
This is the fresh information.

I should try building a datalog.
Maybe take a particular datalog program and write it out.


congruence closure as an axiom in the theory.
f(x,y) = f(z,w) :- f(x,y), f(z,w), x = z, y = w.
seminaive based on an update to one of the equations on the right hand side.

parents(x,f(x,z)).
parents()
 :- x = z, parents(x, f(x,X)), parents(z,f(z,X)).

all tables should only be maintained modulo equality. Stock souffle does not do this for me.



Denali and epegs - denali is almost a parallel idea to the uniqson work but from a theorem prover persepctive rather than constraint programming perspective

Egraphs and ematching and instruction selection
If I did not use any union finding, egraph is a hash cons.
Ematching is hash cons matching

egraphs for program syntehsis. That's intriguing. Armando notes and Koppel paper.


Call ematch. Record all matches
Send off to cover solver.

Combine the blindell universal function + epeg





DOUBLE EGRAPH WOAAAH
Yea. I could just maintain 2 egraphs if I want to have 2 notions of equality.

https://www.southampton.ac.uk/~gk1e17/chaseBench.pdf
The chase. EGD and TGD functional dependencies
These both seem like things i want.

memoization of patterns
I used the devie
pattern(A,B,C) :- yada
to record a pattern match. This reifies the bindings of a pattern into a table.

But we can do the same in the egraph and egglog.

zzz :- f(f(f(f(f(X))))).
patmemo(X) <- f(f(X)).
zzz :- P = patmemo(X), f(f(f(P))).

congruence closure and memofixing updates

semi-naive - just search over changes for one of the predciate.
There are many many implicit flattened predicates.


Proof scripts - query and forget egraph but push result into facts / rules if true.
?+ == copy egraph. query. insert into old egraph if true.

Allows proof scripts like this
?+ x = y.
?+ y = z.
?+ z = foo.

?+ x = y.
?+ .. = z.
?+ .. = foo.

?+ x = y.
.. = z.  // allow suppression of ?+ in presence of .. syntax
.. = foo.


?+ forall X, foo(X) => bar(X).  // make fresh X. qeury egraph. If works, insert as lemma. If fails stop program here.



Scoped rules

{
  foo(X) :- bar(Y).

}
// rule is dropped here.
:- push.
:- pop.
:- push_rules.
:- pop_rules.
:- push(egraph).
:- pop(egraph).

"calculating compilers" using an egraph approach. Is this possible?
Instruction selection as an egraph problem?


Hmm. Can you use the size of eclasses to solve combinatorial problems?
Can you implement ZDD or BDD in egrpah form? hash consing is how that kind of works

https://www.youtube.com/watch?v=W4kveStDZXI&ab_channel=YOW%21Conferences hashing moduleo alpha

hashlog - egglog without the union find
Keep a hashcons data structure. It can store all known facts and trees.
hashcons matchign
Semi naive seems more dable
Could I add hashing to souffle to get egglog back?



"egraphs" for higher homotopy? ports are edges?

egraphs for graphs
Take all subgraphs. You can compose named ports to each other
Self consistency - a loop in the g-graph. (g stands for graph) Like some kind of microscope thing
The hroizotnal and vertical composition i already noted was sort of deconstructing to alll
possible decompositions using the nameless positional encoding of string digrams
If we took a string diagrams and put every possible term decopmosition into it from the get go. Because the graph is already a caonnical form in rgards to associativity. It is not in regards to other equations.
Eclass -> [  ]


Hash consing graphs ( depends on dcomposition method, unless you hold eclasses of all possible decompes)



https://asplos-conference.org/abstracts/asplos21-paper142-extended_abstract.pdf

This is interesting sounding
Did they use egraphs for instruction selection I wonder?
Like suppose you had a rewrite rules going from ir to instruction selected ir (+ a b) = (arm_add32 a b)
But you also had IR -> IR equalities
Like (+ a b) -> (+ b a)
and I suppose MIR -> MIR rules would be possible peephole optimizations

There is a similarity between PEGs and blindell's UR and or expression graphs
Actually, what it would do is pattern matching.
Pattern selection would require a secondary optimizatioon problem

How do you instruction select over an egraph
consider a muladd instruction a*b+c
but you have a*(b+d) in your tree.
You want to egraph rewrite and then cover egraph.

Parition refinement is the "dual" of union find - a system of inequalities.
Reverse congruence. f(a) /= f(b) -> a /= b
contrapositive
the dual of an egraph

If we had observations and had to deduce what went wrong
The greatest equivalence relation consistent with the facts
as compared to egarph which is least equiavlacne relation

algebra and colagebra




Egraphs = coinductive? They are the least solution to a set of equations. The looping behavior is reminscent of CoCaml and CoLP.

Cody seems to think pasting of two pullback squares could work.
Hmm. Can I make an ematching quantifier for pullbacks?

Universal quantifier
d    b
     |
     v
a -> c

p -> b
|
v
a
for any p and two morphism such that square commutes, we get a new morphism univ_0(x,y)
with equalities associated with it. And uniqueness?
so we need to be guarded by some tough equalities
ok but fine.
But then to prove universality of the pasting
We can assert some object and some square.
But we need to deduce the universal morphism and prove that it has good triangles. and uniqueness?

What about just epi and mono. Hmm. I need exactness too
https://en.wikipedia.org/wiki/Five_lemma




An igraph - an egraph for inquality reasoning? Some smart datat structure for holding inequalities rather than union find or in addition to? Then the pieces that arec monotoonic lift inequalities through constructors.

PEGs
Convert imperative to functional program essentially. Gated-SSA. Convert back
Generalizing proofs for compiler optimizations: What? Something about 

prolog gensym
Well, gensym is possibly sufficient for my egraph thing. a map to unification variables? nah



https://www.cs.cornell.edu/~ross/publications/proofgen/
Substitution as a category. Free variable nodes. Can I substitute in an egraph? Is subgraph query doable (prob not right)? Substitution via enforcing an equality between the variable nodes and the terms that 
i'm substiution them for. Or no yeah. I could really go in an cut them out of the eclass they belong to.

https://dash.harvard.edu/bitstream/handle/1/4762396/pldi84-tristan.pdf a followup paper - translation validation
https://www.cs.cornell.edu/~ross/publications/eqsat/ equality saturation compiller optimiztion
PEGs program expression graphs
gated ssa
The nodes of loop variables represent the sequence?
Partial sums. Makes sense from an inifite series perspective.
psum f = 0 : (map f 0..10) + (psum f)
!! is indexing function.
We need to lift various things via repeat
and map under layers
data MultiList acc =
MultiList = a + [] + [[]] + [[[]]] + ...
Multilist a = Free [] a
data MultiList a = Roll [MultiList a] | Pure a
Reminsicent of fock space. Not quite. There's something there.

The sum = eval psum factoring somehow makes the de bruijnn raising and lowering more local?
psum has a short self referential definition in terms of +.
sum does not generically?
There was a comment on zulip about geometric series summation
sum g^n = 1 + g * (sum x ^ n) which is a self referential defintiion.
The endpoint moving definition is in some sense equiavalent to the psum
This is inductive rather than coinductive. Is coinductive + egraph somehow important?
sum(n, f) = f(n) + sum(n-1, f)
sum(0, f) = 0 

psum(expr) = cons(0, psum(expr))
psum(n, expr) = lift(n, )


Pawel - essetnailly algerbaic theories. string diagrams something
freelinearfunctions
linearmaps.jl linearoperators.jl
interacting hopf alggerabs

Right, The term model makes differences between schedulings
Yolk.jl, mixtape
abstractinterpeter
alternaitve exceution pipline
runtimegernated

mixtape emit function can dump out bullcrap
mccoy becker
mjolner irtools
bang bang jl 
temporal relation


IR as a category. Keno papers
Single blocks optimization

The egraph as a database.

pattern matching datalog - 
The PATTERNS are dtalog? You could reify the rebuilt egraph into a database. Sure.
But then querying a pattern agains it?


conjunctive queries - np complete
worst case partial join
schedulers.
Thousands of rules.
credit assignment

simulated annealing?
oliver flatt working on proof production in summer


Explicit contexts and context lifts using named variables.
We want local transfromations, because the ergaph gets in the way of stuff
We want thing to be semantic unless we can turn off selective congurence closure.
Explcit contextx will largely be shared.

bound variable expressions
actually extracting good linear algebra
catlab stuff.
proofs.
datalog



lift(x, e)
select(y,e)
Kind of goofy
barendregt convention. gensym new sums
sum(x, e) * sum(y,e) = sum( sum())
reqiures explcit x != y check
x and y should not be eclasses. They are explicit parameters

We can punt on alpha recovery.
sum(i,i) = sum(j,j) is ok
Not this can cause problems
sum(i,i) * sum(j,j) = sum(i,i) * sum(i,,i) 
!= sum(i, sum(i, i * i)) which may result from missing inequality guard above. 
With rearrangement, is this enough?

used variables analysis. ->
sum(x, e * b) = e * sum(x,b) if e does not contain x

Model: Important.
T = (Key -> Int) -> R
sum : key -> T -> T
sum k f = sum $ map f (\i -> \m -> if k = k' then i else m k') (1 .. 10)

x :: T
x m = toReal $ m "x"

y :: T
y m = toReal $ m "y"




Egraphs as rtelations  http://effect.systems/doc/relational.pdf
Datalog + some fields are equivalence classes?
Souffle could do this?

eclass(a,b) .equiv
eclass(a,b) :- f(x,y,z), f(x1,y1,z1),
              eclass(x,x1), eclass(), ,  // One per congruence relation
enode(n, q) 

equiv(n1,n2) :- f(n1, x, y), f(n2,x2,y2), equiv(x,x1), equiv().
equiv() :-
equiv() :-


A pattern match is a query
Q(Root, A) :- f(Root, x,y), g(X, )



Alpha equiavalence:
New enode type? Pointers down or up from binding site? Or to third kind of node?
Recover alpha equiavalence via explicit search somehow
Explicitly model contexts?  x |- x  is different from a |- x
"Hypothetical" unioning? Requires persistent backtracking of unions. Seems useful for recovering alpha.
lam x f ~? lam y g.  if x ~ y => g ~ f. Niavely requires double search for lam over egraph.
Well, what might trigger a new alpha equivalence?

Name and de bruijn in parallel? lam x g g'
de bruijn. Combinators. Same thing? The swap operator was not good. Pushing lazy raising and lowering. It had some nice properties too. raise(u,l) or something? Maybe swapping sum is a bad example to work with.
Names are nice because we have non local character so we can manipulate binders but leave alone use sites
sum_j sum_i q => sum_i sum_j q
de bruijn is nice because we have canonical names. Alpha equivalence becomes automatic.


CatEngine - get david to draw me a cat engine hybrid
Metaocaml + egraph? Ocaml egraph could be good. As cody was saying

Ematching patent application?
https://patentimages.storage.googleapis.com/26/5a/2e/9a7722870e4dbb/US8103674.pdf

Type isomoprhism reasoning in egraph
fix x, 1 + x  is list.
fix x, f x ~ f (fix x, f x) fix equations
quantifiers
semantic model is relational model of paremtricity?
Theroensm for free reasoner?
Ordinary alegebra 0 + x = x, ayda yada
+ yoneda like things from that one paper
https://homepages.inf.ed.ac.uk/wadler/papers/free-rectypes/free-rectypes.txt
lfix x,, f x ~ forall x, (f x -> x) -> x



Proof production:
Does z3 actually keep proof data in the egraph?
The extended union find gives reasons.
I guess every up link has reasons
We maintain another array registering which parent gets attached to which parent.
And an array when a root becomes a child, we record a canonical term at that time. And perhaps we only need to record an enode at that time, since we can look for older stuff? Does the array build a temrpoal order on the nodes?
The "best" enode. or a random one?
Or is it insertion time. At insertion time Eclass == ENode. Maybe we want to record that?


We need to perform an extraction every time we find a new equality? Best term in Eclass equated to best term in other eclass.


Multipatterns and datalog
Allessandro made this analog that is interesintg.
You can use the egraph as a "database" of terms
And use multipatterns to insert new terms. This is just a hash cons.
But you can also use = as a special symbol on both the left and right side of prolog rules
To create new equalities, and to check out ones
What are the syntactic restrictions on dastalog?
We aren't unifying, we're just pattern matching. Is that a problem? A difference?

Semi naive evaluation. Is it possible to only try to match terms that are updated?


Alessandro has this idea of anti rules. These are probably problematic to integrate with this search. Negation is often a funny fellow


b = c :-  b, a = b, c 







Ok, looking back. Could I make a Z3 version?
Horn solver maybe. Careful triggering.

ZX calculus?

Einsum - compile to matrix form. Then do point-free rewriting. This is spore approach
https://optimized-einsum.readthedocs.io/en/stable/
https://github.com/Jutho/TensorOperations.jl

It also feels like compiling a lambda abstraction to combinators.
The bracket abstraction http://www.cantab.net/users/antoni.diller/brackets/intro.html
lam x. b =>

\x -> E K ()

sum(i -> E) = K

Am I crazy about using explicit indices? Is that not just fine? I should have a crisp objection.


sum_i = 1^T like in probability
a_ijk b_ijk =>  dumb trasnlation of otimes with dup.

logic sound with respect to model
untyped lambda is unsound? With respect to what model?
[x]y = K y
[x]x = I



sum(i, i)
sum(i, i * x) = 
-- we need to know x contains no i. This is not clear. We could imagine an "contains i" analysis.
can contain i vs has to contain i. 



Functional programmng and rewrite systems:
Very similar. 
- pattern matching
- recursion

The dom(hom) type trick more abstractly is that you can internalize
functional programs into the egraph rules. You want to do this lightly.
I used this as both guards and to produce complex reight hand sides 
(non productive ones. Hmm Is this another connection to coninductivity?)




We don't have built in higher order functions.
You lose deterministic control
(lam )
(x :: Gamma) |- succ t = Gamma |- ts
eval t env = 

De bruijn-ish something is important. We don't get alpha renaming for free so it's a natural way
to canonicalize that
Egg went a little extrajudicical
But can you write eval for a sum?
You can, I jst don't want to expand it.
eval (Sum t) env = sum [eval t (i :: env) | i <- 1..10]
Maybe gamma should just be the integer like cody said
An outer context lift
n |- succ var 

lift n = n |-, takes an m < n dimensional function and lifts it to n-d.
We can store n as an int.
Or we could store the range in the context.
Wouldn't that be somethin.

de buijn levels would be useful.
They locally record that we don't need your shit. Uh. Wait. No this is indices
sum(succ(x)) = N * x


succ(x) * succ(y) = succ(x * y) -- can extrude lifting through simple functions
succ(x) + succ(y)
x * y = y * x
sum(x + y) => sum(x) + sum(y)
sum(succ(x) * y) = x * sum(y)
sum(1) = N 
sum(var) = N * (N -1 ) / 2, or benoulli poly 
sum(succ(succ(succ))) = b(n,N)

sum(var(1)) = 
sum(var(2))
succ(var(n)) => var(n+1)

x = x * 1


Those two rules give
sum(succ(x)) => sum (succ(x) * 1) => x * sum(1) => x * N
sum(sum(succ(var) * var)) => sum( var * sum(var) ) => sum(sum(var) * var) =>


sum(sum(x)) = sum(sum(swap(x)))
swap(var) = succ(var)
swap(succ(var)) = var
swap(x * y) == swap(x) * swap(y)
swap(x + y) == swap(x) + swap(y)
swap moves through everything like succ. (Except succ. It doesn't move through succ).
Feels very expensive.


swap(succ(x)) => succ(lift_var(x)) -- Then we don't need the extra swap(succ(var)) rule.
lift_var(var) = succ(var)
lift_var(succ(x)) => succ(x)
lift_var(x * y) = lift_var(x) * lift_var


lower(n, succ(x)) = succ(lower(n-1, x))
lower(0,succ(var)) = 
lower  
raise(0, var) = succ(var)

raise(n, lower(n-1)) ? Can't be. the intermediate state makes no sense.

de bruijn do have these useful rasing and lowering operations though


Well, it may indeed be _an_ encoding. so i dunno.

A setoid egraph. 
congruence closure could be written as a rule
x = y => f x = f y 
enumrate all f, or allow matching in the head position.
This is a guarded rule.

I've said the egraph is semantical because it builds in congruence closure. So you need to be talking about something for which congruence closure makes sense.
In particular, I think you should have a model in mind for your syntax. Given a term, you should be able to give me functions for the function symbols and elements for the constants, such that your mathemtical thing obeys your rewrite system.

Yes, yes. Peano arithmetic is fiendish. I know. But each move is meaningful.
The succ forms opens up the lazy push around.



GATs for binding
Nathanael Arkor12:26 PM
You describe everything internally: so you have a type for "contexts", a type for "types", a type for "terms", etc. Then you have operations for extending contexts, etc. This is essentially the approach of "type-theory-in-type-theory", which uses quotient-inductive-inductive types (which are closely related to GATs).

Equational metalogic Fiore http://ropas.snu.ac.kr/~gil.hur/publications/soeqlog.pdf
https://crypto.stanford.edu/~blynn/lambda/logski.html the oleg paper


Cody:
```coq

Definition Ctxt := nat.

Definition ext : Ctxt -> Ctxt := S.

Inductive Lambda : Ctxt -> Type :=
| Var : Lambda (ext 0)
| App : forall Γ : Ctxt, Lambda Γ -> Lambda Γ -> Lambda Γ
| Abs : forall Γ : Ctxt, Lambda (ext Γ) -> Lambda Γ
| Weak : forall Γ : Ctxt, Lambda Γ -> Lambda (ext Γ).

Definition id : Lambda 0 :=
Abs 0 Var.

Definition K : Lambda 0 :=
Abs 0 (Abs 1 (Weak 1 Var)).
```

I want to do sums:
N^n -> N

Realtion to quantum raising and lowering operators? Is that ludicrous?
extending the context = adding on a free parameter = (N^n -> N) -> (N^{n+1) -> N)
weakening the context = (N^n -> N) -> (N^{n-1} -> N) This makes no sense. You can evaluate it, 
sum over it, maximumize over it. You can't just wekaen it.

Jon sterling using GATs from Kris
http://www.jonmsterling.com/pdfs/algebraic-universes.pdf


Note on Mechanized Equational Reasoning for Categories with Metatheory.jl

Here's the punchline

```julia

```

I'm sure you've always wondered if that was true.

In terms of a string diagrams:
![](/assets/pairproj1proj2.png)


Read on for what this means


Compile the egg version for wasm and embed


## Metatheory and EGraphs

Alessandro Cheli has made an extremely intriguing package called Maththeory.jl. As I understand it

- Homoiconicity
- Some mumbo jumbo that I don't understand but is probably very important about using RuntimeGenerateFunctions to ge the right hand side of rules to be fast
- A tuned and feature complete EGraph implementation

I've discussed implementing EGraphs in Julia on this blog before. 
- https://www.philipzucker.com/egraph-1/
- https://www.philipzucker.com/egraph-2/
EGraphs are a data structure that efficiently achieves sharing of subterms in the presence of equality reasoning. The [egg](https://egraphs-good.github.io/) project has recently innovated and brought this technique to prominence

Here's the basics of how you use the Metatheory EGraph backend at the moment

```julia
using Metatheory
using Metatheory.EGraphs


```

I wrote my EGraph implementation with the intention of using it for this blog post.
I've previously written of my abortive attempts using the automatic theorem provers E prover and Vampire and Z3.
- https://www.philipzucker.com/notes-on-synthesis-and-equation-proving-for-catlab-jl/
- https://www.philipzucker.com/theorem-proving-for-catlab-2-lets-try-z3-this-time-nope/

I don't know why these encodings did not work. It still feels to me that they should've. The black box nature of these systems is a problem for troubleshooting.

Catlab is built around a kind of logic called Generalized Algebraic Theories (GATs). 
- https://algebraicjulia.github.io/Catlab.jl/dev/#What-is-a-GAT?
- https://ncatlab.org/nlab/show/generalized+algebraic+theory

In multi-sorted first order logic, you have terms of simple sorts like G or Int. For convenient encoding of categories you need a little more magumbo. One wants to talk about A as a term of sort Object, but then also talk about $$id(A)$$ as a term of sort $$Hom(A,A)$$. You see that the sort of `id(A)` is dependent upon a term `A`. This means that some kind of dependent type system is at play. This is possible to encode into Coq for example, but GATs are a less complicated system that has enough flexibility to do this. They're some kind of dependent types lite.

Encoding this type system correctly is tricky. I naively thought in the first post that basically the issue could be ignored, since every equation is type preserving. If the types start good, and the rules are type preserving, then everything is ok right? This has not been the correct mental model of the situation. It is highly dependent upon the exact reasoning system the degree to which types can be ignored.

A somewhat brute force way of dealing with types is to encode terms as terms tagged with types. For example, instead of merely using the term `id(A)`, we replace it with the syntax `typ(id(A), Hom(A,A))` or the equiavlaent infix syntax `id(A)::Hom(A,A)` that looks like a pun on Julia syntax or `Hom(id(A), A, A)`. The latter form was pointed out to me by James Fairbanks and it has the advantage of fusing 1 level of indirection (In a sense partially fusing the tags `typ` and `Hom`). Really we want to perform this tagging recursively like `Hom(id(Ob(A)), Ob(A), Ob(A))`. This gets incredibly verbose to type out for a human.

Some other notes

- The rewrite rule `f => id(A) \cdot f` produces A out of nowhere if types are erased. That means they either need to be reconstructed.
- Catlab overloads $\otimes$. This makes sense to Julia, because Julia is tracking the types of things and uses them for dispatch. In order to track the types for dispatch in our
- It has been argued that one could use the Julia type system to encode GAT types. The construction of Metatheory.jl makes this a light weight if possible. I argue that this is unlikely. Part of the cleverness of Catlab was to avoid abusing the host type system like is common for categorical constructions in Haskell or Agda.

Type tagging maybe be familiar to the programmer in you in that is the logical reflection of the technique of dynamic typing. Dynamic types are implemented by maintaining a tag at runtime describing how to interpret the attached data. We are in essence doing the same thing in our syntactic rewriting system. We get dispatch based on this type in the same manner that Julia or python get dispatch off of their type tags.




There is absolutely no reason to overload \otimes for both morphism product and object product from the persepctive of mechanization. I admit it is nice to have such overloadings for people, but they should be quickly stripped off for internal representations via inference. I chose to keep them syntactically distinct.

The technical connotations of "sort" vs "type"



James Fairbanks10:58 AM
GATs are a fixed point of the "X can represent Y" relation so they make a good target as a level of generality


Philip Zucker: I thought way back that this preservation would just happen if you strip the types like it does for STLC or something, but it doesn't. I think this misconception is due to my inexperience doing hand calculations of this type (which almost no one does. String diagrams rule), plus I think you "code the happy path" when doing it by hand and may not even notice a situation where just shallow pattern matching on the syntax would allow you do do something verboten, since you're smart enough to not make that dumb mistake. It's also easy unless you're being hyper careful to take big steps that seem obvious but aren't actually implied by the axioms you have.

Philip Zucker: Furthering this misconception is that for a large majority of the 30 some axioms for cartesian SMC it actually _is_ completely fine, I think. So far I've only identified about 4 or so where it's a problem, one of which is the interchange law.

Philip Zucker: And it also can only be using the axioms in particular directions too. One direction is syntactically safe, but the other direction requires checking typing conditions

Philip Zucker: Trick question: Can you apply the interchange law (f ⊗ g) ⋅ (h ⊗ k) => (f ⋅ h) ⊗ (g ⋅ k) to the term (f ⊗ id(a)) ⋅ (id(b) ⊗ k)?

Philip Zucker: No you can't. In my example, f actually has type b ⊗c -> b ⊗c   and k has type c ⊗a -> c ⊗a .

Philip Zucker: The other direction is always fine though. Given (f ⋅ h) ⊗ (g ⋅ k) is well typed, so is (f ⊗ g) ⋅ (h ⊗ k)  I believe.

Philip Zucker: Again all this is obvious in string diagrams. So obvious as to be unobservable.


Egraphs as a model. Z3 uses EGraphs as models of logical statements about uninterpeted functions
We can also consider sets as models of egraphs.
An egraph is a model of a conjunction of equations if 

An interpretation of an egraph is a mapping of function symbols to functions 
and constants and equivalence classes to elements such that if there is a function symbol enode in an eclass, the function interpretation maps the interpetation of it's children classes to the class the enode lives in.
This might be easier to read in mathemtical symbolism.




### Bits and Bobbles

Where to go from here:

2. Actually integrating with Catlab. Does it scale?
3. Daniele Palombi has brought the coend calculus https://arxiv.org/pdf/1501.02503.pdf This seems like a very interesting application. I think the direct attack on this problem using Metatheory requires understanding how to deal with alpha equivalence in the EGraph Conversation here: <https://julialang.zulipchat.com/#narrow/stream/277860-metatheory.2Ejl/topic/Formal.20Proofs.20for.20CT.3F>
4. String diagrams <https://julialang.zulipchat.com/#narrow/stream/230248-catlab.2Ejl/topic/Using.20Metatheory.20for.20String.20Diagrams> There is a compelling argument that string diagrams are a preferred representation, normalizing the associativity,commutative, and unit properties of a categorical construction. It has been suggested by Alessandro and others that teneralizing the EGraph data structure in some sense may be to go.
4. Proof production. Giving 


One wonders if perhaps with my new understandings I could get z3 to work.

I had some verbose encoding I wanted to try
But I also feel like this internalized type thing could work in z3

The external z3 ematcher


Alpha conversion. Add parameters to function symbols.
sum(n, f) : (N^{n+1} -> N) -> (N^{n} -> N)
n is the number 
sum(0, f) = f ??? Eh why bother
sum(1, f)

ind(n, i) == proj(n,i) : N^n -> N
the ith projection of an n tuple. Play the roles of indices
sum(1, sum(2,  ind(2, 1) * ind(2,2)  )  )  )
sum(n, sum(n-1, ind(n, )  ))
Based on the semantic model, I feel like this makes sense.

Every operation also needs these scope tags.
These scope tags are equiavalent to marking both de bu9ijn indices and level

likewise for derivatives
(R -> R) -> (R -> R)
D(n,m, f) marking n input size and m output size
Or perhaps start with only scalar.

Huh. Maybe everything is working in fock space?
Then sigma is a lowering operator.
Fock space is a useful model of a world where we're moving around the number of variables in existence
Disjoint sum of function spaces

adag is adding on a delta function
adag(x)
adag(i,x)

sum reduces the number of free variables by summing over the leftmost one
Ok, but we want to sum over more than just the leftmost.


What about explicilty modelling homotopy functions.
f(0) = a
f(1) = b
g
g
k(1/2) = f(1) = g(0) - contingent upon a proof of f(1) = g(0) that this new function is definable?
k = compose
allowance of a move
 f(x,t) = f
 f(0,0) == 
f()
forall x : [0,1], f(x) = x
f




A decalartive rule interchange format



Could we literally use smtlib?



(set-option :verbose)
(set-option :scheduler :backoff)
(set-option :node_limit)
(set-option :type-check)
(declare-sort  )
(declare-fun  f)
(declare-fun  f)
(assert (=  expr1 expr2 ))
(assert (!=  expr1 expr2 ))
(check-sat)

(declare-rule )
(declare-eq   )
(check-eq  expr1 expr2)
(addexpr expr)
(simplify  expr :iter :timeout :node_limit :  )
(push) -- pushes rules or pushes state of egraph?
(pop)
(push-rules)
(pop-rules)
(clear-egraph)
(exit)

https://rust-cli.github.io/book/crates/index.html

We could have the thing build the corresponding rust file for you.
For guards we'd need a full programming languge
I could build in the facilities to 


There is something rather intuitinistic about the egraph.
If you had propsitions in the egraph, having 
p = True, is really more like p = Proved.
Since not having it does not imply that p is false
p = False is known falsehood
p = True is known Falsehood
neither is unknown
I guess it's more like 3 valued logic.



Condictivtely, egraph is "well-typed"
Each GUARDED rewrite rule maintains well typed-ness

Given the left hand side has matched a pattern that is in fact well typed,
we can infer some equational constraints about the types.
If these equational constraints do not fully imply the typing of the equational
rule, then these extra conditions must be added as guards.



We should 
1. Check the condition
2. Add the typing terms to the egraph so it at least know to refine these.



Definition of well typed:?



Ituitively speaking, an egraph represents a possibly infinite set of terms.
A pattern represents an infinite set of terms. A pattern `f(?a, x, ?a)` represents the set of terms that include $\{ `f(x,x,x)`, `f(y,x,y)` , f(g(c,d), x, g(c,d))...\} $, ie. all the terms . Tis descrption format of sets forms a lattice. The lattice operations of join and meet are defined via 

A (multi)rooted egraph represents a possibly infinite set of terms. It is the set of terms you can build by starting at the root and following the links.
The egraph `[x a]` where a has an edge to the class represents the terms `{x, a(x), a(a(x)), a(a(a(x))) ... }`. 

The allowance of cycles in the egraph makes it unclear to me how to precisely describe the infinite terms. There's something very coinductively at play here.

Perhaps it represents the set of terms with possibly class ids at the leaves. That feels more honest somehow. You start with the root id S_1 = {root_id}. Then you can expand one step to expand this S_2 = {a(root_id} or S_2 = {a(root_id), root_id}. Eventually a subset of these will be the finite terms. 





James made a number of good points



Maybe a highest de bruijn index analysis?
Lowest?
Bothm right,.
Then if they split

sum_examp = @theory begin
   sum( sum(a(0) * b(1))) |>  sum(a(0)) * sum(b(0)) # factoring
   sum( sum(a(0) * b(1))) |> sum( sum(a(1) * b(0))) # permute sum symbol
end

Bidning forms: de bruij indices with raising and lowering
Avoiding accidental dummy clash. Moving pieces out from 


There was that one paper that showed the equational form of the yoneda lemma
in terms of fxied point operators and stuff.

 = a^b  a * b, yada yada.




Dowke higher order unification mentions associativty as a problem like comprehension axioms.

Uniform type tagging vs inline type annotations is kind of like closure vs defunctionlaization
A uniform representation / a specliazed one. A closed world of constructors vs an open one.
Rust enums make the closed work convenient and fast.

Higher order equality reasoning. Equalities of equalities. Dijsktra style. Equality patterns.
Actually by adding equality nodes to every other node, we get equality patterns for free.
(eq(a, a)) but of course.
eq(x,y) => eq(z,w) but then we also need to propagate z = w downward into the graph. Hmm.
Mutiple kinds of equivalnce relations interacting?

Actually only is eq(x,y) is in same eclass as true should be propagate it
eq(x,y) = p  is a condition equation upon the value of p. only if we learn p is true should we propagate this info.
ForAll([x,y], (eq(x,y) == True) ==  (x == y) )
ForAll([x,y], (eq(x,y) == True) ==  (x == y) ) vs
ForAll([x,y], eq(x,y) ==  (x == y) ) ? This is still correct in a sense. It's just that I want to trigger on (eq(x,y) == True)
Can i write a trigger like that in Z3? I'm not sure i can

and(x,y) == x == y == or(x,y)
egraph equality, predicate equality, 
or(x,y) == or(y,x)
or() = asssociatve
or(x,x) == x

eq(y, y)
eq(y,x) => eq(x,y)
eq()

definitional and propositional equality.
eq() can be a question, tentative knowledge, however equailvance clases in the egraph are known knowledge.

Mathmeth
https://www.cs.cornell.edu/home/gries/Logic/Equationalhistory.html
https://www.cs.cornell.edu/home/gries/Logic/Equational.html

EGraphs that are string rewriting.
Mark out EClass 1 as special markjer for empty string.

a memoizing trie? DAG trie. Double ended trie. Links going up and down.


Take the technique of my path post but add more concrete objects.
We do I need the types. I keep getting confused.
id_A != id_B. They need to be kept as distinct objects.

Note just because I'm using z3 "Function"s does not mean we are only discussing categories of functions. Z3 uninterpeted functions are pretty much a completely syntactical construct. Well, ok in a sense we are in that vbia a Yoneda embedding really they are natural transformations between HomSet functors.


Well, I could just keep generating new canonical types.

```python
def all_objects():
  a,b,c = "a","b","c"
  for i in range(n):
    # instantiate the laws for these news objects?

```

How are we going to denote otimes? At the symbol level?
otimes( F, G  ???
F and G are natural trasnformations and otimes is a thing that takes natural transformations returns a new natural transformation
otimes(F, G, FG)
otimes( hom(-,A), hom(-,B), hom(-,AB))
otimes( hom(-,A), hom(-,B)) -> hom(-, AB)

add in all the definitions of otimes, and it's axioms

The extra bits of GATs are sort of what is needed to throw into first order logic in order to make categorical constructions more elegant, in particular the partiality of compose (compose requires that morphisms meet on the same object)
Compose can be defined as a mere relation on morphisms in first order logic, but it is clunky. compose is typically a partial function, for which you'll need to enforce extra axioms to cut that subset out of relations. Extra axioms that you need to keep using over and over increases the complexity of both interactive and automatic proof. It is worht considering if there is a way to make something so fundamental baked into your reasoning system rather than just an axiom in the system. This is perhaps the entire study of logical reasoning systems baked in a nutshell. Want to study computation? Well maybe beta reduction should be baked in your reasoning system. Or maybe not. Worth trying.
A sufficiently flexible system can also build a raft of technqiues, encodings and lemmas that the underlying fundamental reasoning system is not particularly relevant.


a variable of sort "hom(-,A)" represents an morphisms that ends on (codomain is) A



How does z3 even encode types to it's egraph. The types and arity just become part of the function symbol?
Yeah, you could intern the whole thing. arity, string and types


2 tricks:
1. Using the morphisms ~ function. Associativty axioms replaced by function composition. 
2. Using Z3 sorts as objects
3. brute force object expansion.


Interesting example: two symbo0ls a b and they commute. Each element of this monoid is isopmorphic to just a pair of 
naturals.
Can we prover (2,2) + (2,2) = (4,4)?



Metatheories ability to canonicalzie dynamically might be very useful.




# A More Naive EGraph

I know that a significant fraction of Julians worship at the shrine of performance. This is not my default shrine. I still feel like most problems I encounter in my hobbies and work are limited by how difficult the are to phrase and solve even naively, and once that is done performance is 9 times out of 10 not an issue. If it is, then it is time to tweak and reconsider. This is of course informed by my problem domains, that I'm rarely trying to build libraries for others, and the fact that I leverage a massive, mind boggling raft of tools built by people who are deeply concerned about such things, and, uncharitably, that my work does not matter to anyone.



Alessandro Cheli (who is a dynamo of energy) has been building a package called Metatheory.jl, which includes a more feature complete and optimized egraph implementation written in Julia than the one I've described in my blog posts. In addition, my understanding is he's trying to take homoiconicity seriously.

So the version of egraph I'm about to describe to you is not my recommended one, unless you're in a time crunch maybe. Nevertheless, because of it's simplcity, I think there is more conceptual clarity to it.








Or flip something out of the trie to put it in the egraph.


https://taliasplse.wordpress.com/2020/02/02/automating-transport-with-univalent-e-graphs/ 
Talia had a blog post?

Egraph notebook from allssadro

https://colab.research.google.com/drive/1tNOQijJqe5tw-Pk9iqd6HHb2abC5aRid?usp=sharing#scrollTo=zikCWjHH14YH

Ed Yang's egraph in python 
https://twitter.com/ezyang/status/1340507843292770306?s=20
https://gist.github.com/ezyang/c3db0e55a7661998c8a66ea8619f1081

Struct
head:
args:
end
 curried in maps.

Term => EClass becomes
Head => (Args => EClass)

What happens if two args becomes unified?
Is that a problem to keep them seperate?


It's kind of nice to not key on something changing under our feet.
It's not so nice that we can't resolve args without checking into the
intdisjointset
Using straight up pointers we could be pretty fast.
No. It's hard to make an indexing structure that respects the equivalence relation

If i used fixed size tuples in an array, 
Then it could be pretty fast in a certain sense.

Dict{:Symbol, Array{  Tuples{Args, Class}  }}

The product equiavlanece class? Yes.


merge(E,E) = just append arrays
normalize(  ) = for each symbol
        double loop check? Insufficient since we merge classes
        if we get a match .

Wait. That normalization is congurence colsure?
If all the arguments are equiavlanet, then the terms itself is equivalent.

0, unary and binary can get you pretty far. Maybe everywhere
With precompilation

struct Egraph
unionfind :: IntDisjointSet
constants :: Dict{Symbol, Vector{ Int64 }}} # IntSet?
unary:: Dict{Symbol, Vector{ Tuple{ Int64, Int64  }  }}
binary:: Dict{Symbol, Vector{ Tuple{ Int64, Int64  }  }}

abtriary?::Dict{ (Symbol,arity Int64)   , Array{Int64, 2}}}
parent_sym?:: Dict{Term, :Symbol}

end


Could keep the vectors weakly sorted?




Metatheroy.jl and alessandro
Matchcore
He's using Expr. Fine. I still don't really see how 
RuntimeGeneratedFunctions.jl
The world age problem - modality?


Perhaps a mistake was trying to match catlab syntax as much as possible
From haskell, I know many type parameters are inferrable.
Inferrable data in some sense should be kept out of the syntax tree. They just gum it up.
I got bit exactly by this when working with a theorem prover whose mechanism was out of my control
Forward reasoning on forall id(A).f => f because it could instantive f with a nonsenical type unless guarded.
I still can't hel but feel my original opinion in my first pose was essentially correct

Catlab annotates more than Haskell does, but it is not fully annotated either
It relies on type inferrence
We could add perhaps inferable annotations to catlab.
We also want a de-elaboration for the rewrite system?
Stupid algo: try to remove parameter, run inferrance. If it comes back something?

I feel like we don't need types. The rewrite rules respect the typing. Preservation.




id(A) the A is unnecassary. there is always an id that works.
Unification

If the translation from Catlab is nontrivial and not general purpose for all GATs, that takes a lot of bite out of working in julia in the first place. I might as well just stick to native rust.




A special patern for assocaitve rules.
Have rerwite rule comp/2( A comp/2(B,C)) => comp/3( A,B,C) # normalizaes associativty


Allow matching for neighboring positions in term
comp/n(... ,  X,Y, ... ) => 


2 obvious tasks
Make pattern matching fast
actually try to apply to catlab or some other domain?


http://taktoa.me/eqsat/Thesis.pdf remy gldschmit's bachleor's eqsat
https://gist.github.com/ezyang/c3db0e55a7661998c8a66ea8619f1081 yang python egg



In an application where we are trying to do equational reasoning, we have some pile of universally quantified equations like $\forall x. x + zero = x$ .
The e-graph is storing ground terms, ones that do not represent a universal quantification. The e-graph stores the fact $seven + zero = seven$ and $two + zero = two$ separately even though these are instantiations of the same underlying fact.

A natural approach to equational rewriting is to turn your equations into rewrite rules, which are a related but distinct thing. Rewrite rules pattern match a left hand side and replace it with a right hand side. 
Rewrite rules have an asymmetric flavor between the right and left hand side, whereas equality is more symmetric.
Applications of rewrite rules do no necessarily commute. Applying rule 1 and then rule 2 is not necessarily the same as applying 2 then 1.
One can then apply in some order the rewrite rules, hoping for the best, or maintain a set of all terms reachable.


SymbolicUtils arranges its matchers to take an expression, a dictionary of already known bindings, and a callback function that takes a new dictionary and the number of elements matched. Here's a snippet from the library for comparison.

[link](https://github.com/JuliaSymbolics/SymbolicUtils.jl/blob/cd18c76fd09078c38393b398e681329f257ecfe8/src/matchers.jl#L1)
```julia

#### Pattern matching
### Matching procedures
# A matcher is a function which takes 3 arguments
# 1. Expression
# 2. Dictionary
# 3. Callback: takes arguments Dictionary × Number of elements matched
#
function matcher(val::Any)
    function literal_matcher(next, data, bindings)
        islist(data) && isequal(car(data), val) ? next(bindings, 1) : nothing
    end
end
```


Related Libs:
* SymbolicUtils
* Match.jl
* MLStyle.jl

Make egraph generic like egg by implementing in terms of a children and istree function.
Kind of how symbiolic utils does it.

end

generic egraph over anything that implements istree yada yada. call getchildren(::T) rather than .args
children!() tpo update children
children
Basically converts it to


$\forall x. x + zero = x$ becomes 

The equations that produce these equivalences

In application to finding new rewrites, we need to be adding new equalities to the EGraph.





Duality
If you reverse all edges, DAGs remain DAGs.
Unification propagates downwards
Congruence closure propagates upwards

What if we reversed the dag and hash consed all the parents? How similar would congruence closure look like to unifacation

Hashcons Ids vs union find ids. "Fundamental" indirections. The catlab people have convinced me that there is some fundamaenetal character to the indirection that occurs via foreign keys inb databases. So should we too consider there to be a fundamental character to the Ids?
memo :: f(Id) -> Id. Set of endofunctors f on Id? 
A unification relation ~ ( term(x) , otherterm(x) ) . The signatures of the two don't have to match, but the variable sets do. Whereas the opposite is true of composition.
 f Id  <-  Id  ->  g Id  ~~~~ g Id2 <- Id2 -> h Id2.
 Pullback gives Id3 and equivalence set of Id1 Id2.
  Maybe consider the hash cons version?   Id <- Id -> Id
  the met parts perform union [ 2,6,8,1]   [2,5,7,9,5,3]
  No it makes more sense going the other way.
    Stuff -> EquivClas <- Stuff   union find
    [1 ,4,5]   
    Then 
function compose_cospan(f,g)
   unionfind = IntDisjointSet( max(f.apex, g.apex))
   for (x,y) in zip( f.right, g.left)
     merge(x,y) 
    end
    newleft = find_root.( f.left)
    NEWRIGHT = find_root(g.right)
    # maybe a normalization step to return to a range 1..Nequiv_class
    CoSpan( newapex, newleft, newright )
end

It does seem like this makes sense. I dunno what you do with it.
I mean, a pushout _is_ union right?
This is in catlab under colimit.
Does this suggest that maybe I should be implementing EGraphs as a CSet?
There is this complicated schema of Equiavlanece nodes and hash Ids.
    [1,56,7,8,  ] 


EGraphs as a CSet
objects:
EClass
FunHash

morphisms:
1 per function symbol
Maybe functors? Takes multiples EClass

congruence closure does feel like some kind of universal property. It's the largest relation under something

If function symbols are morphisms,
then They can be represented as n-d arrays on the available equaivlance classes.
It avoids the need for a hashmap. At the great expense of being able to be less lazy?
We need like a lazy sparse array. That uses 0 to denote uncomputed.
But a hash table is a lazy sparse array
I guess we could have 1 hash per function symbol. Since we always know the head.
Yea, these forms don't seem useful, but it's an interesting persepctive.

A data structure is a lot like a database

I guess the other interesting takeway that one might have is the other direwction
A hashmap can be like an avluator. memo[ f x y z ] = result.
memo[f x y z] ~ curry ~ memo[f][x y z]
So we don't have to make the correspondence morphism = array

So, where to next?
3 roads.

- implemente pattern matching in z3py
- implement pattern matching in julia
- bind to egg

Egg reference the Z3 macthing paper nad the simplify matching paper
"
E-graphs and E-matching. E-graph were originally proposed several decades ago as an efficient
data structure for maintaining congruence closure [Kozen 1977; Nelson 1980; Nelson and Oppen
1980]. E-graphs continue to be a critical component in successful SMT solvers where they are
used for combining satisfiability theories by sharing equality information [De Moura and Bjørner
2008]. A key difference between past implementations of e-graphs and egg’s e-graph is our novel
rebuilding algorithm that maintains invariants only at certain critical points (Section 3). This makes
egg more efficient for the purpose of equality saturation. egg implements the pattern compilation
strategy introduced by de Moura et al. [de Moura and Bjørner 2007] that is used in state of the art
theorem provers [De Moura and Bjørner 2008]. Some provers [De Moura and Bjørner 2008; Detlefs
et al. 2005] propose optimizations like mod-time, pattern-element and inverted-path-index to find
new terms and relevant patterns for matching, and avoid redundant matches. So far, we have found
egg to be faster than several prior e-graph implementations even without these optimizations.
They are, however, compatible with egg’s design and could be explored in the future. Another key
difference is egg’s powerful e-class analysis abstraction and flexible interface. They empower the
programmer to easily leverage e-graphs for problems involving complex semantic reasoning
"

Term Indexing - Chapter 26 of the Handbook of Automated Reasoning
Data strucures - 
 - Trees or dags. Aggressive sharing vs hash cons. Nelson Oppejn 1980
 - Flatterms. flatten out tree into preoder traversal. Possilby with skip pointer
  - Prolog terms


  - automata based
  - Code trees 


String based indexing - idea: convert patterns into approximate string matching pattern

position sdtrings. We can lay out the terms in some sequence, let's say a preorder traversal. In addition can annotate with positions
This does actually remind me of Code2Vec

https://link.springer.com/chapter/10.1007/3-540-62950-5_59 shostak congurence as a completion algorithm

https://www.microsoft.com/en-us/research/wp-content/uploads/2016/12/krml253.pdf - leino pit claudel

It seems like having a slow but interpretable e matcher would be helpful. 


bjorner and de moura good ematching
prolog - warren machine
Avbstract machine
 pc - current instruction ? weird.
 reg[] - storing ground terms
 bstack - backtracking

```haskell
type Symbol = String
data Machine = 
  | Init Symbol Machine
  | Bind Int Symbol 

data State = State {pc :: Int, bstack :: [Machine] , reg :: [Term] }

cont (Init m) = m

run :: Machine -> State -> State
run (Init f ) { r = [Term f args]   } = s { reg = args  }

```



code trees


Path indexing<|MERGE_RESOLUTION|>--- conflicted
+++ resolved
@@ -7,14 +7,11 @@
 
 
 - [Applications and Ideas](#applications-and-ideas)
-<<<<<<< HEAD
-- [eggsmol](#eggsmol)
-- [e-unification](#e-unification)
-=======
   - [Raw Egglog (Salmonella)](#raw-egglog-salmonella)
   - [Symbolic Execution](#symbolic-execution)
   - [Disassembly, Compiliation I dunno](#disassembly-compiliation-i-dunno)
->>>>>>> 53ed1872
+- [eggsmol](#eggsmol)
+- [e-unification](#e-unification)
   - [Differential / Incremental egglog](#differential--incremental-egglog)
   - [Union Find Groups](#union-find-groups)
   - [Defaults](#defaults)
@@ -509,7 +506,6 @@
 https://arxiv.org/pdf/2204.02765.pdf
 
 
-<<<<<<< HEAD
 # e-unification
 Yihong has a point. This makes sense. I should look into it
 
@@ -524,7 +520,6 @@
 eun(A + B, C  + D  ) :- eun(A,D), eun(B,C).
 ```
 
-=======
 Constrained horn clauses -> instructions as rules?
 vs somehow encoding instructions as facts.
 Instructions are facts sure. The state isn't though.
@@ -625,7 +620,6 @@
 That's the point of these analyses kind of.
 
 
->>>>>>> 53ed1872
 ## Differential / Incremental egglog
 
 Incremental egglog. We could perhaps use one of the non union find based encodings?

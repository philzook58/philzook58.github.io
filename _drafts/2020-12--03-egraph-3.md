---
author: philzook58
date: 2020-12-06
layout: post
title: "EGraphs Part III "
---


- [Applications and Ideas](#applications-and-ideas)
  - [CHC](#chc)
  - [refinement typing](#refinement-typing)
  - [Gam |- e => A    A = B](#gam---e--a----a--b)
  - [Interval arithmetic](#interval-arithmetic)
  - [Destructive Rewriting](#destructive-rewriting)
  - [Macro System](#macro-system)
  - [Proof provenance = extraction?](#proof-provenance--extraction)
  - [ASP for ILP extraction?](#asp-for-ilp-extraction)
  - [the chase](#the-chase)
  - [Prolog v Datalog v Egglog](#prolog-v-datalog-v-egglog)
  - [Egglog vs SMT](#egglog-vs-smt)
  - [Related systems](#related-systems)
  - [Lattices as egraphs](#lattices-as-egraphs)
  - [Harrop Clauses](#harrop-clauses)
  - [Top down evaluation](#top-down-evaluation)
  - [Constraint handling rules CHR](#constraint-handling-rules-chr)
  - [CAS](#cas)
  - [Quoting out of egraph, reflection](#quoting-out-of-egraph-reflection)
  - [Bisimulation finest partition](#bisimulation-finest-partition)
  - [Typeclasses](#typeclasses)
  - [provenance](#provenance)
  - [Semiring smenatics](#semiring-smenatics)
  - [Lambda](#lambda)
    - [Extract and do stuff](#extract-and-do-stuff)
    - [Yinhong let binings](#yinhong-let-binings)
  - [Scoped union find](#scoped-union-find)
  - [Higher order rules](#higher-order-rules)
  - [Semantics of Egraphs](#semantics-of-egraphs)
  - [/](#)
  - [NE graph](#ne-graph)
  - [Egraphs over programs. Program analyiys](#egraphs-over-programs-program-analyiys)
  - [Metatheory and EGraphs](#metatheory-and-egraphs)
    - [Bits and Bobbles](#bits-and-bobbles)
- [A More Naive EGraph](#a-more-naive-egraph)



# Applications and Ideas
Applications I guess
- staged egg
- higher order egglog, skolemization
- A = C - B :- A + B = C. A = Lit(1/C) * B :- Lit(C) * A = B, C != 0 (* Hmm. Recipricating C over and over probably isn't good. *)
- Coq tactic
- Dependent programming proof relevant union find
- Applications: Category theory proving, solving systems of equations, patching compiler
- Lambda terms / binding forms
- efficient encoding to souffle

- instruction matching modulo equality
- xor linked list pointer analsyis
- cos^2 + sin^2 = 1+ interval analysis. Some expression better than others. Tighter interval bounds/
- `pos(x), sqrt(x**2) -> x, neg(x), sqrt(x**2) -> -x`
- x * x -> beter upper bound. Sharing problem

- instruction matching over egraph of cfg. Maybe just a single block
- knot diagrams as braiding algebra? Prove unknot

<<<<<<< HEAD
- Rewrite query to equivalent query for a database. Instruction matching modulo equality.
- any application of the chase. Data migration.

- Carette inspired guarded rewriting. Datalog style fixpoint analysis makes sense
- Reified sets using SMT style union axioms and such.
- Reified lattices in similar way. Lattices defined via generators quotiented by relations

- refinement typechecking a la liquid haskell?
- The "Sub" rule of bidirectional type checking. We can do typechecking modulo equality.

LADDDER benchmakr







## CHC
If constraints are egraph constaints.
You need it to satruate though. Wouldn't this alrady be the obvious thing for an smt solver to do?

reach() :- reach()

equational theory over state.
Why would you have this?
Boolean operations I guess.

Why would loops ever terminate?

## refinement typing
I have another possible application related to the hindley milner one yihong did. I've been encoding bidirectional typing into souffle and I suspect something interesting could be done using egglog in the ever mysterious chk-syn rule. Page 3 https://arxiv.org/pdf/1908.05839.pdf This is also the rule where refinement typing puts the smt subtyping query, so there is some relationship there. https://arxiv.org/pdf/2010.07763.pdf pg 15
Gam |- e => A    A = B
-----------------------
    Gam |- e <= B

Maybe refinement typing could be done directly. Not sure. The resulting verification conditions are horn clauses i think? Not sure if that is good enough.


infertype as a partial function
I have been considering using option to represent the binding patterns ofmagic set.
infertype
checktype

Hmm. Doesn't really match does it. No, maybe it does


## Interval arithmetic
Does anyone have an example where rewriting makes an interval more precise?
white_check_mark
eyes
raised_hands



The really simple one was cos^2(x) + sin^2(x) -> 1 takes [0,2] to [1,1]
yeah, that's good. just looking for some easy tests
For that matter x * x -> x^2  also works. if x was in [-1,1] the lhs is [-1,1] whereas the right is [0,1] if you consider squaring as a primitive interval 
You want to rewrite to fused ops you have primitives for (edited) 
ah that's a good one
But it isn't clear how to get your way there, hence egraphs
you dont even have to fuse, you can just have a different rule for lo(x*x)
And the same pieces might be parts of two different fused expressions (I think) (edited) 
Hmm. I don't think I understand the lo(x*x) thing
Oh...
Interesting
you don't need a square ast node at all
I see.
That's cool
you can just have a rule for lo(x * y) and lo(x * x)
Very cool.

S U B S U M P T I O N
Also maybe  div(y,x), posnegzero(x)  could have a good rule

You could also maybe encode hi(x) = sqrt(n) :- hi(x*x) = n (edited) 
Back driving expressions

And so on hi(x) = a - b :- hi(x + y) = a, hi(x) = b

https://juliaintervals.github.io/pages/tutorials/tutorialConstraintProgramming/
https://juliaintervals.github.io/pages/tutorials/tutorialConstraintProgramming/
Hmm. I wonder if we could make a lattice out of taylor models. That'd be fancy
I'd guess the join of two upper bounding polynomials would be the polynomial that stays above both at all points (of the domain of interest) and minimizes some objective. some variant of a sum of squares optimization (edited) 


An example where there isn't a best thing to do in regards to rewriting?
For assoc and comm you'd want them all. You should just group together like terms.

(x >> 2)

(a * 2) / 2




What about floating point reasoning?


Ok I might have an example where it starts to get hairy to arrange a destructive rewrite simplifier to do the best thing every time
white_check_mark
eyes
raised_hands



consider (a + b)(c + d). Should it be expanded?
(a + b)(a + d) should if we can recognize  a*a as a special sharing case. There is not sharing in the factored form (edited) 
(a + b)(b + a) shouldn't. We can commute, and then recognize a sharing at a larger level , which gives better bounds
Ok so maybe the rule should be canonicalize every factor, pair up, and then expand the pieces that don't share up. But that rule is messy to express and questionable. You might just need to keep patching it
I think running these with all variables as [-1,1] is sufficient to demonstrate the difference
Also partial expansions. (d + (b + e))(d + e). Finding the sharing here with destructive rewriting is hard


Herbie Use rationals

.decl exact(e : Expr, v : rational)
.decl approx(e : Expr, samplenum : unsigned, value : float)
approx(e1, i, v1) <= approx(e2,i, v2) :- eq(e1,e2), exact(e1, v), abs(v - v2) <= abs(v - v1).

.type rational = [n : number, d : ]
Yeah. Not particularly gonna be better than floats.



## Destructive Rewriting 
CHR
Linear Logic programming


"pruning", destroying entire eclasses? Or never put stuff into "dead" ecalsses. You don't want to both making num(x,a) equal to anything else. It's a really good term.

## Macro System
https://stackoverflow.com/questions/14459647/is-it-possible-to-generate-and-execute-rust-code-at-runtime

Relatedly : user defined functors.

Prolog style macro system. We could use egglog itself to compile egglog programs? Kind of makes sense.


Use guile? Seems kind of an insane dependency.
Maybe having the master program be racket or whatever and just expose a C api everyone can use.
Then you could use normal racket macros.

Prior datalog API:
- Souffles C api. Pretty basic. There are relations.

It's really hard to have good coupling to rust features but also be portable.


Martin mentionedFortress rewrite rules and Rel uses higher order compile time stuff inspired by hilog?
Flix has its own language.
Embedded datalogs of any kind can construct programs
Souffle has CPP

Many transformations are embedding this or that concept to stock datalog features. If you want that to be a macro system so be it.

That the souffle _compiler_ is written in C++ seems kind of insane. But they would have a 2 language problem.
A bytecode intepreted datalog.

## Proof provenance = extraction?
initiaitng the egraph
var("x",1).
var("y",2).
add(1,2,3) :- var("x",1), var("y",2).
add(3,1,4) :- var("x",1), add(1,2,3).

Consider the following methodology for initiating the egraph. In some sense we're only allowed the make add(1,2,3) because 1 and 2 are already in this egraph.
var("x",1).
var("y",2).
add(1,2,3) :- var("x",1), var("y",2).
add(3,1,4) :- var("x",1), add(1,2,3).

The souffle proof of add(3,1,4) would exactly mirror the "term" that we put in eclass 4
I suppose what I'm doing is associating a grounded rule with every node in the original term.
rather than just a grounded fact.

proof of smallest cost analysis = term. If you ignore the parts of th proof of how the terms got there

magic set for top down extraction.

rel height(x,h : lat) | x -> h.
needheight(x), needheight(y) :- needheight(z), add(x,y,z).
height(z, min(hx,hy) + 1) :- needheight(z), add(x,y,z), height(x,hx), height(x,hy).


// needheight ~ reduciable
needheight(fx) :- app(f,x,fx), lam(v,b,f).
action@insert(t) :- redexp(fx), extract(fx, t).


Grounded rules are proof steps.
That's why the provenance thing worked. A rule name + missing variables plus what was in the head.
You could also make a new rule to record the rule. This is perhaps somewhat wasteful however.
rule1(a,b,c) :- body1().
head1(a) :- body1().

Or! Any usage of head transform into one of the usagees of rule
foo(x) --->  { rulefooheahd() ; rulefoohead() ; rulefoohead() } 
Then you don't need structures. But then you need...

These rules are enough to construct the grounding of the program?
Well, the tables were also in the absence of negation.

## ASP for ILP extraction?
I've become more intrigued by the plausibility of using ASP solvers for extraction. Deeply integrating ASP techniques or semantics takes us wildly out of scope, although might be possible. But instead, if extraction is stratified after eqsat, one could print out the normalized egraph database directly into an input file for clingo.
```
num(4.8, 0).
num(754.3, 1).
add(1,2,4, analysis_res_1, analysis_res2, ...).
% and so on
```
And then write the clingo constraint program that operates over these base facts. Alternatively instead of printing this file could use rust bindings: https://github.com/potassco/clingo-rs . See for a flavor of the splitting between the program clauses and the incoming data this graph coloring example https://stackoverflow.com/questions/41191313/asp-clingo-splitting-graph-to-n-cliques .
ASP is a hyper expressive language for optimization problems involving constraints for things like graph coloring, cliques, subset cover or hamiltonian cycles and other things and it feels like it would be a fast way to write strange custom extractions. There seems like relatively low impedance mismatch between the egglog and clingo compared to other optimization methodologies like CSP or IP because they are both rooted in logic programming and relations. Having said all that, I don't know to what size clingo scales, I don't have an example where such sophisticated extraction is warranted, and I'm not 100% sure I know what an extraction encoding would look like.


Kind of related thing one could do is take the grounded eqsat database and encode it into a sat solver. We're not trying to compete in the same domain as sat solvers though. And what do I really mean by this? What kind of boolean logical structure am I considering?
  horn clauses 
+ quantified boolean formula without equality? forall x, f() \/ f() = f() \/ \/ \/ 
It has a flavor of ackermannization. Could only ever return unsat?

Maybe this is just a bad SMT solver.
It's like reversed though. SMT solvers are SAT with theories laid on top. This is EqSat with SAT laid on top.

Remy points out that MIP solvers are awesome. No objections here.

How does ILP work? You get an integer variable for every enode? You make linear constraints that... something?

## the chase
Would it be fair to say that ordinary datalog itself is the chase over full dependencies?
https://dl.acm.org/doi/pdf/10.1145/1514894.1514897 Datalog+- a datalog framework supporting TGD and EGD. A theory, not implementation paper?
A slightly more recent talk http://people.scs.carleton.ca/~bertossi/talks/introAlgsDat+-(16)Pruned.pdf
A thesis on the chase of datalog programs I haven't found the full version of https://www.proquest.com/openview/665c3cbe7753bef1a57a2ccc7bbdb775/1?pq-origsite=gscholar&cbl=18750&diss=y
The chase of datalog programs - ProQuest
Explore millions of resources from scholarly journals, books, newspapers, videos and more, on the ProQuest Platform.
What do you mean by full dependency? Datalog is a chase that only supports tgds
I was reading the Alice book and it was terminology I haven't seen anywhere else yet. Full dependency was rule without existential in head.
Chapter 10 http://webdam.inria.fr/Alice/
Also very interesting that they mention the EPR class of formula
https://twitter.com/SandMouth/status/1464685169214951426?s=20&t=faU6J4XGjpXRLQNoQeJx1Q@SandMouth
Is EPR kind of sort of datalog? The lack of function symbols is pretty similar
Yihong replied he had asked the same question
My impression of what is considered "datalog classic" is that it didn't include TGDs, but any actual datalog with a counter, or integers, or adts probably does.
Is the chase an operation over the actual tables, the schema, queries, or all of them depending on the context?
The chase for Egds involves picking one variable and substituting it into all occurences. This is the naive implementation of unification?
And by variable maybe i mean "labelled null"?
Amusingly, the only way the chase is making sense to me is basically saying "the chase is egglog" rather than "egglog is the chase"
Given my relatively poor database background


So for ephemeral union find, how do we track proof. When we do chase step, we must record it somewhere for provenance

graal https://graphik-team.github.io/graal/papers/graal-ruleml2015.pdf The graph of rules. You can check if rules can unify?


## Prolog v Datalog v Egglog
What makes 

prolog is structural unification g(_) = f(_) can never succeed
Modeling egglog using CLP, adding constraints of equality to and egraph can never fail.

Max has been limitting in the head.

## Egglog vs SMT
Is egglog jyst a bad smt solver wihout dijsunction?

=======

Remember my point about Ocaml Set data structure, except `compare` is changing under the hood
Union Find dict.
Lattice ranged dict.

Tuples of union find

https://www.swi-prolog.org/pldoc/man?predicate=dif/2 prolog supports `dif` constraint. Pretty interesting duality to egglog that only supports = constraint
ephemeral union find - how to support provenance?

Could there be an example where egglog is superior to formulog with respect to symbolic execution? In some sense, egglog is a much tighter integration of a piece of smt + datalog. Maybe equational reasoning could see that different paths are equivalent at join points?

[composing data analysis and trasnformation - sorin lerner](https://cseweb.ucsd.edu/~lerner/UW-CSE-01-11-01.pdf)


Dynamic rules and macro based compilation aren’t necessarily mutually exclusive. I think you could call rustc and then dynamically link in new rule. A somewhat complex architecture though https://docs.rs/libloading/latest/libloading/
>>>>>>> 59834213

## Related systems
See datalog notes
datafun, flix, rel
DDlog 
propagators
lvars?



## Lattices as egraphs
Datalog for Things without canonical forms. Then egglog is key.
What don’t have obvious canonizing rewrite systems? Groups. Lattices. Given as generators module equations. Why would I do this?
Oh that’s cute. If we want to internalize lattices egglog might be good? but the lattices we talk about aren’t equalitional presentations.


This might be interesting. Hash-consed points-to sets https://yuleisui.github.io/publications/sas21.pdf , I think they are saying that storing all the indexed points to sets as relations is highly redundant, when really you want to store a foreign key to a points-to-set table, memoizing the sets. This foreign key is kind of a reified set identifier. I think one could consider an uninterpreted function based representation of sets (union s1 s1), (sing x), etc  https://z3prover.github.io/api/html/ml/Z3.Set.html https://stackoverflow.com/questions/17706219/defining-a-theory-of-sets-with-z3-smt-lib2  and giving egraph rewriting axioms for union associativity, commutativity  etc. These union egglog enode tables are very similar (identical?) to their operation memoization tables. It's kind of an interesting angle to reifying sets as objects in datalog. Although I have some other ideas of how to do this that don't really require egraphs (I'm currently very tickled by the idea of hash consing patricia tries).

Stack OverflowStack Overflow
Defining a Theory of Sets with Z3/SMT-LIB2
I'm trying to define a theory of sets (union, intersection etc.) for Z3 using the SMTLIB interface. Unfortunately, my current definition hangs z3 for a trivial query, so I guess I'm missing some ...


Martin Bravenboer  33 minutes ago
We tried that too in Doop but it didn't perform well at the time. It's super performance sensitive. I think it'd be better to implement compression in the underlying database system, which would also be more declarative.

Martin Bravenboer  32 minutes ago
It's similar to the idea behind the bddbddb points-to analysis work, which used BDDs for compressing the points-to sets.

Martin Bravenboer  31 minutes ago
I don't recall what method we used, sorry  (>10 years ago ...). It was not sophisticated so maybe it can be done better yeah.

(speculative shadowy idea) Maybe one could write BDDs also using egraph rewriting powers. It'd be interesting to have a system that has both relational and bdds available (if bddbddb didn't already have this. I'm not familiar with it's details)

Martin Bravenboer  28 minutes ago
It's very sensitive to variable ordering, so for it didn't work great for representing all relations (as in bddbddb). But some controlled usage may be fine yeah

There is something pleasing about the user level simplicity of defining their own set representation equationally even if it may not be as performant as a custom extension of some kind. One could say something similar of datalog based analyses in general.
In a related meta direction, one could consider defining a lattice equationally rather than as functions (join is an uninterpreted function that is associative, commutative, absorptive, and obeys individual lattice specific equations). I don't have an example in pocket of where this would be useful (e
But in principle, lattices, like many algebraic structure, are sometimes defined by generators quotiented by equivalence classes. In particular non finite lattices
I wonder if it would be useful semantically to attempt to consider lattices as a subcase of egraph mechanisms rather than egraph union finds as a subcase of lattices. I don't know exactly what I mean, but it smells plausible. (edited) 
I suppose you'd have to know that to fix a functional dependency, you need to apply a join uf to the two eclasses. This idea is of some relation to materializing the join function as a table.



## Harrop Clauses
See also higher order rules
Gensym for quantified stuff. But you can't keep gensyming wantonly. So combine with not guard so you only do gensym once.

## Top down evaluation
Why does CLP seem so similar and yet so far? What is up with dif/2
We can express linear equalities, boolean equalities in SLD
We could ackermaize into booleans.
egraph equality can't fail. unification equality can.

Prolog needs a backtrackable union find.




## Constraint handling rules CHR
A question I never had an answer for https://twitter.com/notjfmc/status/1422215450675535877?s=20&t=RyHMtBS3ySaALLC9MuGmUA . CHR afaik are a way of integrating eager rewriting into prolog https://en.wikipedia.org/wiki/Constraint_Handling_Rules (edited) 

http://www.informatik.uni-ulm.de/pm/fileadmin/pm/home/fruehwirth/constraint-handling-rules-book.html
[chr what else](https://arxiv.org/pdf/1701.02668.pdf)

compiler to sql statements. Makes sense.
Multiset rewriting?
- [A More Naive EGraph](#a-more-naive-egraph)


## CAS

Hmm. You know, I feel like egglog is very close to being able to express this concept via a rule already. If you tag terms with context
 foo(ctx2, ?x,?y) = bar(ctx2,?z)  :- foo(ctx1, ?x,?y) = bar(ctx1,?z), ctxs(ctx2), ctx1 <= ctx2  
It is wasteful to some degree. But not obviously more wasteful than just keeping a labelled graph as a disjoint set datastructure
If we can store lattices in the range of foo, it might be even less wateful

carette discussion https://julialang.zulipchat.com/#narrow/stream/236639-symbolic-programming/topic/x-x.20is.20not.20necessarily.20equal.20to.200/near/232167346
https://arxiv.org/abs/1904.02729 - specifying symbolic computation, carette and farmer


Hmmm. Is extraction some kind of quote operation? If I extract and reinsert, it does nothing. Maybe it needs to be guarded somehow. With like a metalevel annotation? foo -> :foo -> ::foo -> :::foo
a = extract(foo)

##  Quoting out of egraph, reflection

extract(foo(a,b)) = cons(:foo, :a, :b) which is a valid term to put back in.
extract = quote
This is how to extract and reduce lambda calc?

see also higher order rules

## Bisimulation finest partition
https://cstheory.stackexchange.com/questions/37177/partition-refinement-in-transition-state-systems-bisimulation-contraction partition refinment bisimulation is an iterative fixpoint algorithm. Sure we could encode transition system as relation. We need reified notion of partition (like eclass id did). I could model using bitsets in souffle. pairition(bs) <= parition(bs) :- SUBSET(bs2,bs1). Goes twoards finest partition. 

## Typeclasses

Something to think about: Applications of egglog to typeclass resolution modulo equality. https://arxiv.org/abs/2001.04301 I don't really have a feel for the relation between tabled top down and magic set transformed bottom up although there clearly is one. I guess I'm also not clear on how magic set works in egglog for that matter. I don't know how to execute egglog top down in the first place.
An example would be finding a typeclass for Vec n a where you take the assoc/comm mult and add  axioms on the size index. Presumably the equational axioms must also be associated with instance dictionaries. Hmm. Maybe this is not as straightforward as I thought. You also need instances for congruence?
There isn't a problem with ordinary bottom up egglog, it just seems very wasteful on a query driven application like this

Chalk is also a very good point. [The cahlk blog posts](https://github.com/rust-lang/chalk) exliciitly talk about specialized equality. That is intriguing. I should contact Niko Matsakis.
https://smallcultfollowing.com/babysteps/blog/2017/01/26/lowering-rust-traits-to-logic/ Prolog + euqliaty reasoning he syas he's looking for

## provenance

## Semiring smenatics
prvoenance
smemiring smenaitcs
[provenance semirings](https://dl.acm.org/doi/10.1145/1265530.1265535)
[lecture on this](https://courses.cs.washington.edu/courses/cse544/12sp/lectures/lecture18-provenance.pdf)
oh. the max plus semiring. I see.
[souffle provenance](https://arxiv.org/abs/1907.05045)
[provennce guided synthesis](https://www.cis.upenn.edu/~mhnaik/papers/popl20.pdf) - is this related to ruler?

Hmmm. Could you write linear tensor recurrences this way? atoms are still indices carries amplitudes though. How do you avoid recomputation? Collecting up inifintie loops via memoization.
Kind of a feynman diagram thing.
Base propagator list 0f u(0,0, ampl). u(0,1,amp).
Magic set. If we want to query just a single vector?
linear algerba and graph algorithms are known to be connected in this way.
Maybe you need the product semiring to also track index provenance.
The lattice character of max seems important
dynamic programming

shortest path
foo( , iter+1) :-  foo() ,iter < MAX
foo(cost) <= foo(cost1) :- cost <= cost1.

Maybe monotonic increase of probability?.. Eh. Still seems hard to mannage
[https://arxiv.org/pdf/2105.14435.pdf](convergence of datalo over pre semirings - remy papers)
https://arxiv.org/pdf/2103.06376.pdf semiring dictionraries


()
()
()

r
delta_r

r :- delta_r
r :- yada yada r
No that's not good enough. It doesn't know r is already saturated over the rules. Is ther any way to trick it? Directly accessing delta relation is a good point.


[efficient encodings of first irder horn to equation logic](https://smallbone.se/papers/horn.pdf)

[equational term graph rewriting](https://citeseerx.ist.psu.edu/viewdoc/download?doi=10.1.1.53.6428&rep=rep1&type=pdf)

I've still never tried just throwin into vampire. It has a horn clause thing right?

https://github.com/nadia-polikarpova/cyclegg

yihong https://drive.google.com/file/d/18m0_fCT21-RLxB8EedmC1MuzhAM4In6X/view
Profile driven optimization. Better scheduling?

Lvars - Guard conditions are filters

What if we rearranged the storage of analysis in egg.

[twitter egraphs for query planning?](https://twitter.com/justinjaffray/status/1501294656239329281?s=20&t=qlKx5dL5bXCILsNAtcDYfw) "like cascades but better"

parent( x : Id, p : Id)


parent(x,p) <= parent(FIND(x),FIND(p)).
parent(x,p) :- add(x,_,p).
parent(y,p) :- add(_,y,p).
 :- parent(x,$Add(x,y)), parent(y,$Add())

## Lambda 

The hash cons modulo equia version uses maps at lampba sites. But then we need to manipulate the maps at the same time we manipulate expressions.
co debruijn? See jasper

https://pavpanchekha.com/blog/egg-bindings.html brilliant. let is synatcticfied substitution. But do these actually have semantics?
This is related to unmooring of succ in de bruijn. Kiselyov finally tagless combinator conversion did something similar.

What about SPJ's points?

### Extract and do stuff
Extract lambdas, reduce, reinsert. It does seem simple. Doesn't produce as much junk.
Seek
app(lam(?x, ?b), ?y) => eval()

app(lam(?x1,?b1), q) = app(lam(?x2, ?b2), q) :- lam(?x1, ?b1) = lam(?x2, ?b2).
No, only is q fresh. forall q. This might as well be "extract and check alpha". I'm not even sure it's right.



lam(?x1, ?b1) = lam(?x2, ?b2) :- lam(?x1,  app(lam(?x2, ?b2), ?x1)), = lam(?x1, ?b1) 



HVM does jive
- graph representation is reminiscent of egraph already (biartite to eclass nodes)
- read out sounds like extraction
- victor's point about only dealing with things that can result from avalaution of lambda terms sounds like only doing egraphs that come from terms.
- 

Two seperate problems:
Alpha recovery vs substitution/normalization
For sums/intergals alpha is what you need.
sum(xfresh, ) isn't _that_ bad. You need to manually recover alpha though. Sometimes this is important. But I've been willing to make bigger composromises

Some nodes can be turned upside down by (multiported going up) by precomposing with a projection. plus(a,b)probably can't since it doesn't have a unique decomposition once we start rewriting.

Lambdas need? incremental copying?
Different "modes". LambdaVar(l), LambdaBod(l) Lambda(body) you need to tie the not with a fresh var.
Lambda(body) where body was contructed using freshv. Then set freshv = LambdaVar(Lambda(body)). Knot successfuly tied. We have an alpha equiavlant rep.
But how does it know which var is it's... Hmm. This is suspicious. Uhhh. No I guess this is ok.
But it isn't alpha equivalent. to a second construction of the same kind. So be it I guess.

parent pointers is kind of an interesting point generally. We can use parent pointers to drive up one level from a concrete term to a non concrete term (variable in one of it's other leaves) efficiently.

I feel like the dup operation makes it so that we have no sharing anymore.


Interesting for substitution. The parents pointers mean we can easily access at least the immediate context in which x occurs.


just requiring uniqueness of var spots doesn't help? I don't know that you can even maintain this under egraph rewriting. Probably not.

sum( share(x0, x1) , body)

Linear pattern rewriting. with explicit clones.

enode containaing share(x,x) can reduce to enode containing x

break eclass into binary eclass? is binary eclass Differetn from share?
n-arity share nodes? surrree. Not really a problem.

What about eclasses represented using pointer style union find. Then enode is redajustable. Can stil have many incoming nodes.

Low level C runtime style egraph. pointer/graph rewriting engine. How do you search it though? Garbage collection style techniques.
Tags. rust enums are tags though. 
Avoid hashing


explicit sharing

### Yinhong let binings
ambda calculus in gogi:

```
sort term.
rel false() -> term.
rel true() -> term.
rel num(i32) -> term.
rel var(string) -> term.
rel add(term, term) -> term.
rel eq(term, term) -> term.
rel lam(string, term) -> term.
rel let(string, term, term) -> term.
rel fix(term, term) -> term.
rel cond(term, term, term) -> term.

rel free(term, string).
rel const_num(term, i32).
rel const_bool(term, bool).
rel is_const(term).

% constant folding
const_num(c, i) :- num(i, c).
const_num[c] := const_num[a] + const_num[b] 
             if c = add[a, b].
const_bool[true[], true].
const_bool[false[], false].
const_bool[c] := true[]
              if c = eq[a, a].
const_bool[c] := false[]
              if c = eq[a, b],
                 const_num[a] != const_num[b].
is_const(c) :- const_num[c].
is_const(c) :- const_bool[c].

% free variable analysis
free(c, v):- var(v, c).
free[c] := free[a] if c = add[a, b].
% unfolds to free(c, v) :- free(a, v), if c = add[a, b].
free[c] := free[b] if c = add[a, b].
free[c] := free[a] if c = eq[a, b].
free[c] := free[b] if c = eq[a, b].
free(c, v) :- free(body, v) 
           if c = lam[x, body],
              v != x.
% fv(let(x, a, b)) = free(a) + (free(b) \ x)
free(c, v) := free(b, v) 
           if c = let[x, a, b],
              v != x.
free[c] := free[a]
           if c = let[x, a, b].
free(c, v) :- free(body, v) 
           if c = fix[x, body],
              v != x.
free[c] := free[pred] if c = cond[pred, a, b]
free[c] := free[a] if c = cond[pred, a, b]
free[c] := free[b] if c = cond[pred, a, b]

% if-true
then := cond[true[], then, else].
% if-false
else := cond[false[], then, else].
% if-elim
else := cond[eq[var[x], e], then, else]
     if let[x, e, then] = let[x, e, else]
let[x, e, then] :- cond[eq[var[x], e], then, else]
let[x, e, else] :- cond[eq[var[x], e], then, else]
% add-comm
add[b, a] := add[a, b]
% add-assoc
add[a, add[b, c]] := add[add[a, b], c]
% eq-comm
eq[b, a] := eq[a, b]
% fix
let[v, fix[v, e], e] := fix[v, e]
% beta
let[v, e, body] := app[lam[v, body], e]
% let-app
app[let[v, e, a], let[v, e, b]] := let[v, e, app[a, b]]
% let-add
add[let[v, e, a], let[v, e, b]] := let[v, e, add[a, b]]
% let-eq
eq[let[v, e, a], let[v, e, b]] := let[v, e, eq[a, b]]
% let-const
c:= let[v, e, c] if is_const(c)
% let-if
cond[let[v, e, pred], let[v, e, then], let[v, e, else]] 
    := let[v, e, cond[pred, then, else]]
% let-var-same
e := let[v1, e, var[v1]]
% let-var-diff
var[v2] := let[v1, e, var[v2]] if v1 != v2
% let-lam-same
lam[v1, body] := let[v1, e, lam[v1, body]]
% let-lam-diff
lam[v2, let[v1, e, body]] := let[v1, e, lam[v2, body]] 
                          if v1 != v2, free(e, v2)
% capture-avoiding subst
lam[fresh, 
  let[v1, e, 
    let[v2, var[fresh], 
        body]]] 
  := 
let[v1, e, lam[v2, body]] 
  if v1 != v2, !free(e, v2), fresh = gensym().
```


basically a straightforward port of lambda.rs. The most interesting thing is probably the definition of free and is_const, both of which are encoded as plain relations and the analyses logic are easily expressible inside Gogi (i.e., no rust code)

Very interesting. Is stratification not a problem on that !free()?

I love the usage of let

Is stratification not a problem on that !free()?
That's a good point. It seems this program is syntactically non-monotonic. I have to think about this more

I’d a little bit suspect something could become free or unfree under rewriting. I’m not sure I understand what free means on an eclass. Free in every term of the eclass? Free in at least one term?
Both notions can probably be useful
Free in at least one term is monotonic under rewriting
Free in every term isn’t

according to the equational theory, every term in the same e-class should have the same FVs?

I’m not sure. Binding and egraphs don’t play nice
I kind of am suggesting that FV seems like it become multiple distinct definitions when extended to egraphs
Notfree in at least one term is also monotonic
The funniness of negation in datalog/contructive logic. !free and notfree are probably distinct notions
!free is “I don’t have proof it is free” and notfree is “i have proof it is the case it is not free”

If two terms have different set of FVs, then they shouldn't be merged into the same e-class, right?
like var(a) and var(b) should never be equiv to each other (although \a.a and \b.b could)

Hmm. I’m not sure. Guard every rewrite rule on the free variable set?
My sense is that it is easy to have the egraph equate things under your feet

if a rewrite rule does not introduce / eliminate fvs, then the invariant should be maintained

Binding is too syntactic and the egraph is too semantic
Maybe.
If this is true it seems pretty dang subtle to me. What if you put a loop in your egraph? Seems like there could be a way to smuggle a variable somewhere it shouldn’t be

\a. a-a = \b. b - b = \c. 0   b-b = 0 = a-a   what is free and bound in these eclasses (edited) 

Ah I see! That's probably because ?x - ?x => 0 is not FV preserving
We could perhaps tag(a,0)  as distinct from 0

One thing we can do is to associate e-classes with FVs
This may be doable in egglog, and is definitely tricky in egg

The full version of tagging is tagging every subterm with it's context, which seem possible. But then many equal things are not seen as equal and there is a lo of repeated rewriting

https://uw-cse.slack.com/archives/C01JJQNFA3G/p1647627785866149?thread_ts=1647532167.160219&cid=C01JJQNFA3G


Hmm. You know, I feel like egglog is very close to being able to express this concept via a rule already. If you tag terms with context
 foo(ctx2, ?x,?y) = bar(ctx2,?z)  :- foo(ctx1, ?x,?y) = bar(ctx1,?z), ctxs(ctx2), ctx1 <= ctx2  
From a thread in egraph-db | Mar 18th | View reply
But it's interesting that you're suggesting maybe a less heavyhanded way of doing it. You only perhaps need to tag terms that don't already obviously contain variables (edited) 
It does seem subtle though. As does anything that has to do with binding and capture
Well, I think the equational rule of lambda calculus should be fine, so maybe only constants / non-lambda terms are troubling
Here is a trick: change the definition of num from rel num(i32) -> term. to rel num(i32, term)., so two nums with same int won't be unified

Yes.. maybe. tag(a,0)  is a weird kind of anti binder. Maybe it should be considered part of the lambda calculus syntax like let is and the rule is you only make rules that preserve free sets like you said
tag : string -> term -> term
forget? unbind ? Better names
It's like an operation dropping an element of the context like how let adds an element to the context
let = insert  tag = delete because the context is a map structure from vars to terms (edited) 
tag is the opposite of let


let v e (tag v b) -> b
(tag v (let v e b)) -> (let v (tag v e) b)  also. (edited) 
 v1 != v2, tag  ?  <-> ?


I suspect tagging may cause a lot of overhead for terms with large set of fvs
Yes. It's bad. I'm not even sure it's safe
my trick (disallowing constants to be unified) may just work, but I need more time to think about that
would be a fun weekend project
It's sort of intertwining using the SMT theory of arrays for the context with a theory of terms. var(x) means lookup key x in context. (edited) 
I hope we have a hoare logic / separation logic / whatever logic for reasoning e-graphs :joy:

! is always going to be fishy in egglog because we assume no stratification by default because we don't expect saturation
It's use requires very careful hard to check thought
For which I have no formal system that seems appropriate
My rule of thumb is to always have a compositional semantic model in mind. That seems to help (edited) 
The semantic model of something with binding terms is quite puzzling
But usually involves some notion of context.
Your use of !free is to block overzealous gensym right? Maybe there is a way to skolemize it instead
Or maybe just remove that rule entirely
Weaker system, but still perhaps able to do something useful

I adapt from here: https://github.com/egraphs-good/egg/blob/main/tests/lambda.rs#L153
lambda.rs
        rw!("let-lam-diff";
<https://github.com/egraphs-good/egg|egraphs-good/egg>egraphs-good/egg | Added by GitHub

this rule is important though since it implements capture avoiding subst

```
% capture-avoiding subst
lam[fresh(v1,v2,e,body), 
  let[v1, e, 
    let[v2, var[fresh(v1,v2,e,body)], 
        body]]] 
  := 
let[v1, e, lam[v2, body]] 
  if v1 != v2.
```
This is the skolemize idea. I suspect it is incorrect (edited) 
In the term world, fresh could in principle be a deterministic function of the pieces you have around? (edited) 
You don't need a globally fresh variable, just one that doesn't appear in e, body, v1 or v2



## Scoped union find
Max has put forward that we need different union finds floating around indexed in some way

Ok he says that what about just a graph with lbaelled edges. connectivity in this graph is union find. Good point. The graph is then literally 
Can I use souffle choice-domain to do somethign good. It gives me an incremental spanning tree.

A more complex union find structure seems like it could be useful. We might way a full non destructive union find. Another option is a "scoped union find". Scopes form a forest. Deeper scopes get the subsequent unions of their ancestor scopes, but not vice versa. Scopes form a partially ordered set.

Options of multiple related union finds:
1. The fillaitre conchon persistent union find has an angle where you really only have one union find active at a time.
2. Using functional maps to implement union find rather than imperative arrays or refs. You don't get path compression? How important is that really? ln(n) vs inverse_ack(n) both feel close to constant.
3. just copy entire union find every time you need a new one. Updates to higher union finds don't immediately propagate to lower ones for good or bad

When you call `find` on a lower scope, you need to traverse up through the higher scopes to collect up any unions they may have accumulated since the scope was created. Is there a way to not require this?

In a sense, scope boundaries are delimitters that stop certain kinds of union find information from being propagated. Path compression is still fine (?), but calling union on a deeper scope cannot be allowed to affect disjoint sets at higher scope. The indirection of scopes never goes away unless you can explicitly collapse them for some reason (if you keep reference to all your children scopes). Collapsing merges yourself into your parent scope, and then redirects your children to your parent.

Other names:
- Marked union find
- union find trie - we could have scopes tagged with interesting info. Or not generated basted on "gensym" counter more or less, but instead looked up by key as in a trie

The pointer perspective on union find seem like it could be interesting. I wonder if literally stack techniques from delim continuations are useful? Copying stacks, markings stacks. Just carrying a scope identifier in the references? That makes sense. You could just not union beyond your current scope. Maybe depth/name?

No you do path compress. The difference is on union. You find up to the scope barrier.
No union is the same. union doesn't require a find.

You only need to refer to the equivalence classes of the scope above you. So deeper scopes could be quite small. Hmm. Hard to see how to do this.


It almost feels like it might be a "macro scale" union find, but I don't really see how to implement union on two scopes. It would be unionfind merge + ?

Maybe it's sort of keeping a stack of union finds that are implicitly being union find merged. But we hold off to share access to the upper ones.

union = keep top of scope. Perform full find. Set top of scope to this? Or just perform union at top of scope?

Copy on write optimization (COW). `Vec<Option<Box<Page>>>` Separate domain into pages. If None, assume no change compared to scope above. If deep scopes are small changes this could lead to memory savings. At the expense of even more indirection though.


```rust
type SUF =
{
  size : usize,
  ufs : Vec<ScopedUF> 
}


struct Scope(usize); // scopes are just labeled by integers into the ufs vector
struct ScopedUF {
  parent : Option<Scope>, // may be root
  uf : unionfind //Vec<usize> // maybe make Either<Vec<usize>, SimpleMap<usize,usize>>. For scopes where not much action happens, we want a sparse fast map.
}

impl ScopedUF {
  fn default(size) {
    ScopedUF {parent : None, uf : default() } //0..size.collect() }
  }
}

impl SUF {
  fn fresh_scope(self : &mut Self) {
    self.ufs.push(default(self.size))
  }
  fn build_child_scope(self, : &mut Self, s : Scope) {
    let d = default();
    d.parent = Some(s);
    self.ufs.push(d);
  }
  fn upstream(self : &mut Self, s : Scope) {
    // This is just destructive unionfind merge? So we could merge any scope s into any other s' really.
    // iterate through scope calling union on parent
    let uf = vec[s.0];
    if let Some(parent) = uf.parent {
      //let puf = vec[parent.0];
      for i in 0..self.size {
        // but we don't even need to do a full find. We only need to to a local lookup up to next scope
        self.union(i, self.find(i, s), parent);
      }
    }
  }
  fn scope_parent(self : &Self, s : Scope){
    self.ufs[s.0].parent
  }
  // fn upstream_and_destroy? Need to fix children of scope, which if we maintain we can do. Otherwise just call destroy leaf
  //
  fn upstream_range(self : &mut, start : Scope, stop : Scope) {
    // You can call upstream in a loop
    let mut s = start;
    // actually it might be important to start at the top and work down.
    while s != stop {
      self.upstream(start);
      s = self.scope_parent(s);
    }
  }
  fn find(self : &mut Self, id : usize, s : Scope){
    // ordinary path compression
    let uf = vec[s.0];
    while let Some(parent) = uf.parent {

    }
    // No: At scope boundaries, either still do ordinary micro path compression, or perhaps merge up completely to canon of next scope.
  }

  fn delimit_find(self : &mut Self, id : usize, s : Scope, stop : Scope){
    // perform find up to scope `stop`
  }
  fn scope_find(self, id, s) {
    self.delimit_find(id, s, s)
  }
  fn union(self : &mut Self, id1 : usize, id2 : usize, s : Scope) {
    // can union 
    // maybe do parallel find scope by scope so you can early stop.
    //
    

  }
  fn push_parent(){
    // it does seem possible to insert a new scope between yourself and your parent easily.
    // make your own parent pointer point to new scope, make new scope a fresh one pointing to your old parent
  }
  fn destroy_leaf_scope(self : &mut Self, s : Scope){
    // add to dead list, clear it's data. We're incrementally heading towards a memory allocator at that point.
    // But maybe that's ok.
  }
}

```

Can you get away with just tagging? I don't really see how this works.

```rust
struct SUF = {
  uf : Vec<usize>
  scopedepth : Vec<usize>
  rank : Vec<usize>
  scopename : Vec<usize>
}
```


It's reminsceint to me of marking in delimitted containution implementation

In some sense what you want are blockers or barriers to the path compression process. Path compression should only propagate up to the scoping barrier because other scope may have the same parent. - This isn't what I think anymore?
Questions:
Magic set transformation? What does backward chaining in egglog look like? Could this use a partinitioning algo?
I guess you could do it clp/chc style 
{x = y} as a set of constraints doesn't seem that interesting. It's always possible.
Well, just pattern matching doesn't need `=`
What about a static analysis of a rewriting system.
Abstract domains of all seen terms.

## Higher order rules
We could use this
[horn into eq](https://smallbone.se/papers/horn.pdf) to reflect rules themselves into the egraph?
So what if rules are just containutation of sorts. Save points? Defunctionlization kind of? Closure kind of? A little weird. Feels a bit like magic set. Feels a bit like some kind of memoization. We could flatten out all patterns into this.

```
foo(x,y,z) => bar(z,w,q) => ziz(x,z).
```

becomes
```
foo() :- rule1(x,z).
rule1(x,z), bar(z,w,q) => ziz(x,z)
```

even rwrite rule
`foo(?x) <- add(?x,add(?x,z))`
can becomes

```
chk1(q, x) :- q = add(x,y)
foo = add(x,q) :- chrk1(q, x), q = add(x,z)
```

You only need binary multipatterns in other words.


## Semantics of Egraphs
You know, partial equivlaence relations is a more appropriate lattice.
It better represents what ywe're talking about. PER over Nat is exactly ids and unionfind.
Makeset(i)
makeset : Nat -> PERNAT

Function tables are partial functions

The I don't want to talk about "ids" could probably be takn care of via categorical style construction
projection arrows into a thing. Like a pointed thing. L is special.
     ^
     |
  -> L  <- 



[Yihong egglogish semantics](https://necessary-taker-84c.notion.site/Egglogish-6fce65a95af542f4964db0146eb00c8a)
[egg sem remy](https://hackmd.io/@remyw/egg-sem)
[formalizing egg#](https://necessary-taker-84c.notion.site/Formalizing-egg-53b650e3d91f42058172a877caf0950a)
A Herbrand universe U is the set of all possible terms you can build out of some set of function symbols
Example:
- add(-,-), succ(-), zero , the Herbrand universe is {zero, succ(zero), add(zero,zero), succ(add(zero,zero)), ...}
- for symbols a,b,c,  the Herbrand universe is just {a,b,c}.



The powerset of the Herbrand universe $$\mathcal{P}(U)$$ is the set of all sets of terms. Sets form a [lattice](https://en.wikipedia.org/wiki/Lattice_(order)) under the operations of intersection and union.

Lattices are a useful notion in computer science. The algebraic propertiers of commutativity, associatvity, and idempotence means you don't have to be careful or can change the order of operations and everything still comes out good. 

Monotone functions are functions tha respect an ordering $$x \le y \implies f(x) \le f(y)$$.  The [Knaster-Tarki theorem](https://en.wikipedia.org/wiki/Knaster%E2%80%93Tarski_theorem) says that a fixed point of monotone operations exists.
I think a lattice homomorphism is a distinct stronger concept?


A Datalog rule defines a function between $$r : \mathcal{P}(U) \rigtharrow \mathcal{P}(U)$$. You can convert this operation to an expansive operation via the combined rule $$ X -> X \cup r(X)$$ that adds in the new pieces to the pieces that were already there.

A monotonic operation between lattices is one such tha it respects the latice ordering.

Because the Herbrand universe of datalog is finite because it only had atoms / 0-arity function symbols, no monotonic operation can expand forever.

A partition of the Herbrand universe is a subset of the powerset. It is a set of sets whose union is the entire universe and which do not intersect. A partition can be interpreted as equivalence classes.
Partitions also form a lattice. There is a partial order of coarser and finer partitions. You can find the finest partition that is coarser than two others. This is a meet of those two. The partition where every element is in it's own set is the bottom, the partition consisting of just the entire set is top.

The set of all partitions Pa(U) is a subset of the powerset of the powerset of U.

A function symbol is basically a function between n copies of the Herbrand universe.
A function symbol can be lifted to function that work over powersets $$[f] : \mathcal{P}(U)^n \rigtharrow \mathcal{P}(U)$$  $$[f](X) = \{ f(x_1,x_2,...) | x_1 \elem X_1, x_2 \elem X_2, ... \}$$.

It is a little unclear what it means to lift f to work over partitions. But this notion is where the semantics of congruence closure lie.
The problem is we are tempted to be working over one particular egraph. But this is awkward and non compositional?

$$A^B$$ is a notation to represent $$ B -> A $$. The powerset of A can be written as $$2^A$$.

A lattice annotated powerset `X : Pa(U) -> X -> L` = $$ \prod_{X : P(U)} L^X $$. X represents the egraph we are currently working in.

P(T) := True.
(a -> Prop) -> Prop


The relational model
Instead of function symbols, we have relations (over what? integers? abstract keys? Maybe this is what a categorical model might help with.)
function symbols are relation symbols with a functional dependency
Rather than being a tree, a relational term has pieces which are multi ported graphs?
Congruence becomes a secondary consideration

What if we considered each argument to the function being from a different union find 
LxLxL -> L

And then we also have like a forker and joiner or somethig.
    _______
   /
---
   \_______

L -> LxL

LxL -> L  (meet)

does `f` even do anything to the union find structure?
Yes, it has to combine them. It also performs congruence closure on f application

The image of a partition
[f](PP) = { ~f(P) | P \in PP} = { { f(p) | p in P} | P in PP }
Do I need to do some union cleanup here? I might.
{   U_p_in_P{  f(p') |  for P' in PP if p in P' for p' in P  } |  P in PP } assuming {} dedups?

concrete example
{f(a) , f(f(a))}, {a} - image -> {f(a)} { f(f(a)), f(f(f(a))) }
No this isn't a problem. Because f is injective as a term function

Okkkkk....
What we're describing is kind of just egraphs with analysis and conguence close but no rules.

So we end up with L as a fixed point of this process (the analysis normalized egraph congruent?)

So... a rule is... a pattern match is...? 
L -> {matches}

matches also form a lattice. (you can merge bindings)

L -> {matches} of a multipattern can be done in any order and merged

an "applier"

multimatch =  (pat1 | pat2 | pat3) . joinmatch . ( app1 | app2 | app3 )

rule  (searcher | searcher | searcher) . (app1 | app2 | app3) : L -> L
f* = [f] . fork : L -> L
g* = [g] . fork : L -> L
and so on

fix(f* | g* | rule1 | rule2)

Yes.
Whqat really does congruence closure. It's the combo of f with the join semantics

Patterns as egraphs
we never 

Where | has semantics of join/meet on output.

Applier...

match -> L ???

fix(meet(f.fork, g.fork, a, id)) = the whole egraph normalization


exists P : Partition, P -> L
where L is a lattice
```coq
Inductive Term : Type :=
   string -> list Herbrand -> Herbrand.
(* Is this acceptable? Not sure it will be. Anyhow *)




Definition TSet := Term -> Prop. (* Bool? *)

(*
A particular restricted herbrand universe


*)

Definition schema := list (string * nat) 
Definition valid (s : schema) : Term -> bool := fun (t : term) =>
  match t with
  | name, args => if lookup (name) == List.length args then List.forall (valid s) args else false.


Record FinPartitioning := {
  partitions : list TSet;
  complete : TSet
  disjoint : Forall2 partitions (fun x y => forall t, band (x t) (y t) == false)
}.


Record Enode := {
  head : string;
  args : list nat
}.
Definition egraph := list list Enode.
(* 

Definition egraph := { Term -> Term , with fixedpoint exists}.


*)

(** conversion to TSet *)
Definition in_eclass (egraph : egraph) (eclass : list Enode) : Term -> Bool :=

Definition denote (egraph : egraph) : FinPartitioning := 


Definition Partition := list Enode. (* A little disatisfying. *)
Definition Partition := TSet.


```







A lot of things are implicit in the egraph. They have to be because it's talking about an infintie number of terms


Implicitly f(a) = f(b) in the egraph.

Q = (Herbrand Partition -> A) is the basic lattice of the egraph analysis


f : QxQxQ -> Q  is combo congruence closure and analysis transfer function
By default things can just return bottom, so you get to choose which trasnfer functions you define


a : () -> Q

So these are semantics, but then relating this back to a finite representation (and an efficient one)








## NE graph
 See also bisimulation partition refinement
 
https://citeseerx.ist.psu.edu/viewdoc/download?doi=10.1.1.637.1146&rep=rep1&type=pdf co-nelson opppen.
Combining theories through inequalities. Somehow condindituvie/bisimulation
analysis + opt https://dl.acm.org/doi/10.1145/565816.503298 sorin. Do dataflow while optimizing?

If you can say _nothing_ in X equals anything in U\X.
cons(a,b) != not cons

So the input to not_eq is 1 set.
a pattern describes a set.
cons(?a,?x)
Indeed this is stating a form of injectivity
Or more than that? We are also saying that f(7) = cons(7,[]) is not allowed
cons is an ocean unto itself.
{cons(?,?), f(?), g(?,?)} is stating closed universe assumption only f and g have access to constructor cons.
Ok, but nothing can call f or g either. too closed

Should this be about terms? Contexts? co-terms? objects? automata? graphs?
What Set representation to use? Is Set the wrong alley?

concrete ineuqalities as the _rules_. Patterns go in the negraph?
If we find 
can match a + b using the current negraph, we derive a pattern from it we assert as disjoint?
cons(?a,?b) is a distinct _pattern_ from all others, even it it isn't a distinct function/constructor really.
cons(cons(?a,?b), ?c) is not distinct from cons(?x,?y)
Multi match? Views? Pattern synonyms
Maybe the pattern match coverage problem is a good one? Coverage and defunctness.
| Cons(Cons(a,b)) ->
| Cons(a,b) -> 
| _ -> 


I guess when you know things have distinct types you know they can never be equal. It doesn't even make sense.
If you have equality reasoning on types that can be touh to say out of hand though (unless injective)

distinct( ?x : hom(?a,?b) )
disctinct( ?x : ob )

types are a way to 



That's interesting. A formalization of the inaccessibility of certain constructions.
private.
{ ctor1, cto2, class_method1, class_metho2,  } states a closed class definition.
Can we express subtyping? Seems hard.

But is separates off an entire mini universe.

can anything call meth1?

?ctx[ clor1(?,?) ] also describes a set of terms. Anything that contain ctor1
{ ?ctx[ match(cons(?a,?b), rhs(?a,?b))  ] , ctx } No. Doesn't really work. We don't want to say has to any rhs has to include the match form?
I guess that's eta expansion. Hmm.

_Everything_ else is seperate? We have to descibe very small equality classes.

Give X, X and U\X are distinct.
What methods of describing X are useful here.
disjoint(X)

disjoint(X,Y,Z) st XuYuZ = U or disjoint(X,Y) Z is implicit = U/X/Y
but disjoint(X) /\ disjoint(Y) is the same thing.


foo(?a) != bar(?a) is there a way to talk about this?
{ .. . .. . . foo} { .... . . . . bar} but what are all the dots?

Just contexts? "dual" to terms?





subclass {ctor1, ctor2, ctor3, meth1, meth2, meth3}
superclass {ctor1, ctor2, meth1, meth2}

->
meth3 can't access ctor1 or ctor2? That's not right.

{}  {} 

pattern matching?
f(cons(?,?))





Lambda binding:
Optimal evluation work relevant?
Compiling lambda terms relevant? Closures? Reflection into host? Uncurrying trasnformation?


[egg-smol](https://github.com/mwillsey/egg-smol)
labelled equalities
eq(l,x,y)
l could be integers, a hierarchy of eq. colors
tuples of integers?
Absract symbols 
they could be a context coming from lower egraph.

## Egraphs over programs. Program analyiys


// seperately sotre the egraph and the term? Which souffle gives you by default.



x := a + b
x := 0
surely a + b is not availabe.

if we assume ssa then we never lose expression.
What if it got overwriten? Then it's not available..?




Functions from store







Wait this is the obvious killer app.
Very busy expression and available expressions




Poinbter analysis.
https://szabta89.github.io/publications/inca-pldi2021.pdf 


unification-based point-to analysis 
VSA: interval analysis + periodic analysis 
https://www.cs.cmu.edu/~aldrich/courses/15-819O-13sp/resources/pointer.pdf Anderson vs steensGaard


kCFA is a place where datalog and lambdas meet. Could there be something good there?


.type Expr = Lit n : number | Lam symbol Expr | App Expr Expr 

init($)

subterms() :-
label($,) :- init()
context(t, Hole):- init(t)
context(x, Add(Hole, y) :: c), context(y, Add(x, Hole) :: c),  :- context(Add(x,y), c)

% literlas are equal under any context.
context(Lit(n), C1) = context(Lit(n), C2) 
% alpha renaming?
context(Var(x), C1) =? context(Var(y), C2)

Interesting idea.

Anyhow. Once you build contexts, you can do cfa
sigma(l, n) :- context(Lit(n), l)
sigma(l, t) :- context(Lam(t), l), sigma( Lam(Hole) :: l,  v )

https://dl.acm.org/doi/10.1145/3136040.3136043 quoted staged rewriting

I don't want all subterms. Equal subterms should be different things.
If egraph gets top, what does that mean? Early termination, what does that mean?

Is a union find a lattice? One that largely stays the same except when crossing binders
join of two egraphs is 1. union of symbols. 2. closure of equalities.
identity element is egraph with no terms.

avalaible expression analysis is reminscent. You could use a (persistent?) hash cons. Well you could store inefficiently, but there is almost certianly some efficient wya to do this. available equalities.

Inner scopes inherit from outer scope except when viarables are introduced.

http://moskal.me/smt/e-matching.pdf ematching for fun and profit
https://github.com/yihozhang/sdl staged datalog
https://github.com/yihozhang/egraph-sqlite egraph on sqlite


grobner bases. What is a term? a monomial? a entire polynomial in canonical order?



https://www.categoricaldata.net/cql/fmc.pdf Fast Left-Kan Extensions Using The Chase. Uniqueness quantifiation

[Sketch-Guided Equality Saturation
Scaling Equality Saturation to Complex Optimizations in Languages with Bindings](https://arxiv.org/pdf/2111.13040.pdf). De bruij indicies for lambda calculus. Guidance of rewrite rules.

<https://github.com/mwillsey/thesis> willsey's thesis

<https://twitter.com/corbinsimpson/status/1456649872182939654?s=20> corbin simpson using egg for categorical combinator.

https://github.com/gussmith23/glenside



staging ego (ocaml egraph) could be fun.
Also could try to extract the alt-ergo implementation.

<https://github.com/mwillsey/snake-egg> I approve 


bdds are both more and less than hash consed if then else trees. See fillaitre paper. Can I embed bdds into an eg raph implementation? Bddbdddb used bdds as the backing store of a datalog. Pretty clever and cool. I actually feel like this might be more powerful in many cases of interest than a relational representation.
eqrel representation is also a lattice. The join is the smallest equivalernce relation that works, that's kind of the beauty of it.
What cody wants is a custom relation domain. .decl(  )


hasahing modulo alpha equivalence
- false positives and false negatives
(x + 1) can be totally different things in different contexts
why not de bruin? ok sure. de bruijn are inefficient. false negaitvfes nad false positive
position maps of variables with structure maps.

e-summary - alhpa equivalent if same e-summary


hashlog using souffle.
If I keep the numbr of entries small, I could make a hashing function and just pretend no collisions happen. Or use cryptographic hash
hashcons + union find = egraph


module system - algebraic specification
discharge using smt? A style with which to structure smt proofs.
discharge using egglog - signatures are queries, impls are databases.
Embedded in ocaml, julia, or python.
sexify using modern looking syntax (ryst like? leanlike?)
mod Foo : {

}
semi-naive ematching
applier should return (Id,Id) tuples and also Id of new nodes generated.
This is the fresh information.

I should try building a datalog.
Maybe take a particular datalog program and write it out.


congruence closure as an axiom in the theory.
f(x,y) = f(z,w) :- f(x,y), f(z,w), x = z, y = w.
seminaive based on an update to one of the equations on the right hand side.

parents(x,f(x,z)).
parents()
 :- x = z, parents(x, f(x,X)), parents(z,f(z,X)).

all tables should only be maintained modulo equality. Stock souffle does not do this for me.



Denali and epegs - denali is almost a parallel idea to the uniqson work but from a theorem prover persepctive rather than constraint programming perspective

Egraphs and ematching and instruction selection
If I did not use any union finding, egraph is a hash cons.
Ematching is hash cons matching

egraphs for program syntehsis. That's intriguing. Armando notes and Koppel paper.


Call ematch. Record all matches
Send off to cover solver.

Combine the blindell universal function + epeg





DOUBLE EGRAPH WOAAAH
Yea. I could just maintain 2 egraphs if I want to have 2 notions of equality.

https://www.southampton.ac.uk/~gk1e17/chaseBench.pdf
The chase. EGD and TGD functional dependencies
These both seem like things i want.

memoization of patterns
I used the devie
pattern(A,B,C) :- yada
to record a pattern match. This reifies the bindings of a pattern into a table.

But we can do the same in the egraph and egglog.

zzz :- f(f(f(f(f(X))))).
patmemo(X) <- f(f(X)).
zzz :- P = patmemo(X), f(f(f(P))).

congruence closure and memofixing updates

semi-naive - just search over changes for one of the predciate.
There are many many implicit flattened predicates.


Proof scripts - query and forget egraph but push result into facts / rules if true.
?+ == copy egraph. query. insert into old egraph if true.

Allows proof scripts like this
?+ x = y.
?+ y = z.
?+ z = foo.

?+ x = y.
?+ .. = z.
?+ .. = foo.

?+ x = y.
.. = z.  // allow suppression of ?+ in presence of .. syntax
.. = foo.


?+ forall X, foo(X) => bar(X).  // make fresh X. qeury egraph. If works, insert as lemma. If fails stop program here.



Scoped rules

{
  foo(X) :- bar(Y).

}
// rule is dropped here.
:- push.
:- pop.
:- push_rules.
:- pop_rules.
:- push(egraph).
:- pop(egraph).

"calculating compilers" using an egraph approach. Is this possible?
Instruction selection as an egraph problem?


Hmm. Can you use the size of eclasses to solve combinatorial problems?
Can you implement ZDD or BDD in egrpah form? hash consing is how that kind of works

https://www.youtube.com/watch?v=W4kveStDZXI&ab_channel=YOW%21Conferences hashing moduleo alpha

hashlog - egglog without the union find
Keep a hashcons data structure. It can store all known facts and trees.
hashcons matchign
Semi naive seems more dable
Could I add hashing to souffle to get egglog back?



"egraphs" for higher homotopy? ports are edges?

egraphs for graphs
Take all subgraphs. You can compose named ports to each other
Self consistency - a loop in the g-graph. (g stands for graph) Like some kind of microscope thing
The hroizotnal and vertical composition i already noted was sort of deconstructing to alll
possible decompositions using the nameless positional encoding of string digrams
If we took a string diagrams and put every possible term decopmosition into it from the get go. Because the graph is already a caonnical form in rgards to associativity. It is not in regards to other equations.
Eclass -> [  ]


Hash consing graphs ( depends on dcomposition method, unless you hold eclasses of all possible decompes)



https://asplos-conference.org/abstracts/asplos21-paper142-extended_abstract.pdf

This is interesting sounding
Did they use egraphs for instruction selection I wonder?
Like suppose you had a rewrite rules going from ir to instruction selected ir (+ a b) = (arm_add32 a b)
But you also had IR -> IR equalities
Like (+ a b) -> (+ b a)
and I suppose MIR -> MIR rules would be possible peephole optimizations

There is a similarity between PEGs and blindell's UR and or expression graphs
Actually, what it would do is pattern matching.
Pattern selection would require a secondary optimizatioon problem

How do you instruction select over an egraph
consider a muladd instruction a*b+c
but you have a*(b+d) in your tree.
You want to egraph rewrite and then cover egraph.

Parition refinement is the "dual" of union find - a system of inequalities.
Reverse congruence. f(a) /= f(b) -> a /= b
contrapositive
the dual of an egraph

If we had observations and had to deduce what went wrong
The greatest equivalence relation consistent with the facts
as compared to egarph which is least equiavlacne relation

algebra and colagebra




Egraphs = coinductive? They are the least solution to a set of equations. The looping behavior is reminscent of CoCaml and CoLP.

Cody seems to think pasting of two pullback squares could work.
Hmm. Can I make an ematching quantifier for pullbacks?

Universal quantifier
d    b
     |
     v
a -> c

p -> b
|
v
a
for any p and two morphism such that square commutes, we get a new morphism univ_0(x,y)
with equalities associated with it. And uniqueness?
so we need to be guarded by some tough equalities
ok but fine.
But then to prove universality of the pasting
We can assert some object and some square.
But we need to deduce the universal morphism and prove that it has good triangles. and uniqueness?

What about just epi and mono. Hmm. I need exactness too
https://en.wikipedia.org/wiki/Five_lemma




An igraph - an egraph for inquality reasoning? Some smart datat structure for holding inequalities rather than union find or in addition to? Then the pieces that arec monotoonic lift inequalities through constructors.

PEGs
Convert imperative to functional program essentially. Gated-SSA. Convert back
Generalizing proofs for compiler optimizations: What? Something about 

prolog gensym
Well, gensym is possibly sufficient for my egraph thing. a map to unification variables? nah



https://www.cs.cornell.edu/~ross/publications/proofgen/
Substitution as a category. Free variable nodes. Can I substitute in an egraph? Is subgraph query doable (prob not right)? Substitution via enforcing an equality between the variable nodes and the terms that 
i'm substiution them for. Or no yeah. I could really go in an cut them out of the eclass they belong to.

https://dash.harvard.edu/bitstream/handle/1/4762396/pldi84-tristan.pdf a followup paper - translation validation
https://www.cs.cornell.edu/~ross/publications/eqsat/ equality saturation compiller optimiztion
PEGs program expression graphs
gated ssa
The nodes of loop variables represent the sequence?
Partial sums. Makes sense from an inifite series perspective.
psum f = 0 : (map f 0..10) + (psum f)
!! is indexing function.
We need to lift various things via repeat
and map under layers
data MultiList acc =
MultiList = a + [] + [[]] + [[[]]] + ...
Multilist a = Free [] a
data MultiList a = Roll [MultiList a] | Pure a
Reminsicent of fock space. Not quite. There's something there.

The sum = eval psum factoring somehow makes the de bruijnn raising and lowering more local?
psum has a short self referential definition in terms of +.
sum does not generically?
There was a comment on zulip about geometric series summation
sum g^n = 1 + g * (sum x ^ n) which is a self referential defintiion.
The endpoint moving definition is in some sense equiavalent to the psum
This is inductive rather than coinductive. Is coinductive + egraph somehow important?
sum(n, f) = f(n) + sum(n-1, f)
sum(0, f) = 0 

psum(expr) = cons(0, psum(expr))
psum(n, expr) = lift(n, )


Pawel - essetnailly algerbaic theories. string diagrams something
freelinearfunctions
linearmaps.jl linearoperators.jl
interacting hopf alggerabs

Right, The term model makes differences between schedulings
Yolk.jl, mixtape
abstractinterpeter
alternaitve exceution pipline
runtimegernated

mixtape emit function can dump out bullcrap
mccoy becker
mjolner irtools
bang bang jl 
temporal relation


IR as a category. Keno papers
Single blocks optimization

The egraph as a database.

pattern matching datalog - 
The PATTERNS are dtalog? You could reify the rebuilt egraph into a database. Sure.
But then querying a pattern agains it?


conjunctive queries - np complete
worst case partial join
schedulers.
Thousands of rules.
credit assignment

simulated annealing?
oliver flatt working on proof production in summer


Explicit contexts and context lifts using named variables.
We want local transfromations, because the ergaph gets in the way of stuff
We want thing to be semantic unless we can turn off selective congurence closure.
Explcit contextx will largely be shared.

bound variable expressions
actually extracting good linear algebra
catlab stuff.
proofs.
datalog



lift(x, e)
select(y,e)
Kind of goofy
barendregt convention. gensym new sums
sum(x, e) * sum(y,e) = sum( sum())
reqiures explcit x != y check
x and y should not be eclasses. They are explicit parameters

We can punt on alpha recovery.
sum(i,i) = sum(j,j) is ok
Not this can cause problems
sum(i,i) * sum(j,j) = sum(i,i) * sum(i,,i) 
!= sum(i, sum(i, i * i)) which may result from missing inequality guard above. 
With rearrangement, is this enough?

used variables analysis. ->
sum(x, e * b) = e * sum(x,b) if e does not contain x

Model: Important.
T = (Key -> Int) -> R
sum : key -> T -> T
sum k f = sum $ map f (\i -> \m -> if k = k' then i else m k') (1 .. 10)

x :: T
x m = toReal $ m "x"

y :: T
y m = toReal $ m "y"




Egraphs as rtelations  http://effect.systems/doc/relational.pdf
Datalog + some fields are equivalence classes?
Souffle could do this?

eclass(a,b) .equiv
eclass(a,b) :- f(x,y,z), f(x1,y1,z1),
              eclass(x,x1), eclass(), ,  // One per congruence relation
enode(n, q) 

equiv(n1,n2) :- f(n1, x, y), f(n2,x2,y2), equiv(x,x1), equiv().
equiv() :-
equiv() :-


A pattern match is a query
Q(Root, A) :- f(Root, x,y), g(X, )



Alpha equiavalence:
New enode type? Pointers down or up from binding site? Or to third kind of node?
Recover alpha equiavalence via explicit search somehow
Explicitly model contexts?  x |- x  is different from a |- x
"Hypothetical" unioning? Requires persistent backtracking of unions. Seems useful for recovering alpha.
lam x f ~? lam y g.  if x ~ y => g ~ f. Niavely requires double search for lam over egraph.
Well, what might trigger a new alpha equivalence?

Name and de bruijn in parallel? lam x g g'
de bruijn. Combinators. Same thing? The swap operator was not good. Pushing lazy raising and lowering. It had some nice properties too. raise(u,l) or something? Maybe swapping sum is a bad example to work with.
Names are nice because we have non local character so we can manipulate binders but leave alone use sites
sum_j sum_i q => sum_i sum_j q
de bruijn is nice because we have canonical names. Alpha equivalence becomes automatic.


CatEngine - get david to draw me a cat engine hybrid
Metaocaml + egraph? Ocaml egraph could be good. As cody was saying

Ematching patent application?
https://patentimages.storage.googleapis.com/26/5a/2e/9a7722870e4dbb/US8103674.pdf

Type isomoprhism reasoning in egraph
fix x, 1 + x  is list.
fix x, f x ~ f (fix x, f x) fix equations
quantifiers
semantic model is relational model of paremtricity?
Theroensm for free reasoner?
Ordinary alegebra 0 + x = x, ayda yada
+ yoneda like things from that one paper
https://homepages.inf.ed.ac.uk/wadler/papers/free-rectypes/free-rectypes.txt
lfix x,, f x ~ forall x, (f x -> x) -> x



Proof production:
Does z3 actually keep proof data in the egraph?
The extended union find gives reasons.
I guess every up link has reasons
We maintain another array registering which parent gets attached to which parent.
And an array when a root becomes a child, we record a canonical term at that time. And perhaps we only need to record an enode at that time, since we can look for older stuff? Does the array build a temrpoal order on the nodes?
The "best" enode. or a random one?
Or is it insertion time. At insertion time Eclass == ENode. Maybe we want to record that?


We need to perform an extraction every time we find a new equality? Best term in Eclass equated to best term in other eclass.


Multipatterns and datalog
Allessandro made this analog that is interesintg.
You can use the egraph as a "database" of terms
And use multipatterns to insert new terms. This is just a hash cons.
But you can also use = as a special symbol on both the left and right side of prolog rules
To create new equalities, and to check out ones
What are the syntactic restrictions on dastalog?
We aren't unifying, we're just pattern matching. Is that a problem? A difference?

Semi naive evaluation. Is it possible to only try to match terms that are updated?


Alessandro has this idea of anti rules. These are probably problematic to integrate with this search. Negation is often a funny fellow


b = c :-  b, a = b, c 







Ok, looking back. Could I make a Z3 version?
Horn solver maybe. Careful triggering.

ZX calculus?

Einsum - compile to matrix form. Then do point-free rewriting. This is spore approach
https://optimized-einsum.readthedocs.io/en/stable/
https://github.com/Jutho/TensorOperations.jl

It also feels like compiling a lambda abstraction to combinators.
The bracket abstraction http://www.cantab.net/users/antoni.diller/brackets/intro.html
lam x. b =>

\x -> E K ()

sum(i -> E) = K

Am I crazy about using explicit indices? Is that not just fine? I should have a crisp objection.


sum_i = 1^T like in probability
a_ijk b_ijk =>  dumb trasnlation of otimes with dup.

logic sound with respect to model
untyped lambda is unsound? With respect to what model?
[x]y = K y
[x]x = I



sum(i, i)
sum(i, i * x) = 
-- we need to know x contains no i. This is not clear. We could imagine an "contains i" analysis.
can contain i vs has to contain i. 



Functional programmng and rewrite systems:
Very similar. 
- pattern matching
- recursion

The dom(hom) type trick more abstractly is that you can internalize
functional programs into the egraph rules. You want to do this lightly.
I used this as both guards and to produce complex reight hand sides 
(non productive ones. Hmm Is this another connection to coninductivity?)




We don't have built in higher order functions.
You lose deterministic control
(lam )
(x :: Gamma) |- succ t = Gamma |- ts
eval t env = 

De bruijn-ish something is important. We don't get alpha renaming for free so it's a natural way
to canonicalize that
Egg went a little extrajudicical
But can you write eval for a sum?
You can, I jst don't want to expand it.
eval (Sum t) env = sum [eval t (i :: env) | i <- 1..10]
Maybe gamma should just be the integer like cody said
An outer context lift
n |- succ var 

lift n = n |-, takes an m < n dimensional function and lifts it to n-d.
We can store n as an int.
Or we could store the range in the context.
Wouldn't that be somethin.

de buijn levels would be useful.
They locally record that we don't need your shit. Uh. Wait. No this is indices
sum(succ(x)) = N * x


succ(x) * succ(y) = succ(x * y) -- can extrude lifting through simple functions
succ(x) + succ(y)
x * y = y * x
sum(x + y) => sum(x) + sum(y)
sum(succ(x) * y) = x * sum(y)
sum(1) = N 
sum(var) = N * (N -1 ) / 2, or benoulli poly 
sum(succ(succ(succ))) = b(n,N)

sum(var(1)) = 
sum(var(2))
succ(var(n)) => var(n+1)

x = x * 1


Those two rules give
sum(succ(x)) => sum (succ(x) * 1) => x * sum(1) => x * N
sum(sum(succ(var) * var)) => sum( var * sum(var) ) => sum(sum(var) * var) =>


sum(sum(x)) = sum(sum(swap(x)))
swap(var) = succ(var)
swap(succ(var)) = var
swap(x * y) == swap(x) * swap(y)
swap(x + y) == swap(x) + swap(y)
swap moves through everything like succ. (Except succ. It doesn't move through succ).
Feels very expensive.


swap(succ(x)) => succ(lift_var(x)) -- Then we don't need the extra swap(succ(var)) rule.
lift_var(var) = succ(var)
lift_var(succ(x)) => succ(x)
lift_var(x * y) = lift_var(x) * lift_var


lower(n, succ(x)) = succ(lower(n-1, x))
lower(0,succ(var)) = 
lower  
raise(0, var) = succ(var)

raise(n, lower(n-1)) ? Can't be. the intermediate state makes no sense.

de bruijn do have these useful rasing and lowering operations though


Well, it may indeed be _an_ encoding. so i dunno.

A setoid egraph. 
congruence closure could be written as a rule
x = y => f x = f y 
enumrate all f, or allow matching in the head position.
This is a guarded rule.

I've said the egraph is semantical because it builds in congruence closure. So you need to be talking about something for which congruence closure makes sense.
In particular, I think you should have a model in mind for your syntax. Given a term, you should be able to give me functions for the function symbols and elements for the constants, such that your mathemtical thing obeys your rewrite system.

Yes, yes. Peano arithmetic is fiendish. I know. But each move is meaningful.
The succ forms opens up the lazy push around.



GATs for binding
Nathanael Arkor12:26 PM
You describe everything internally: so you have a type for "contexts", a type for "types", a type for "terms", etc. Then you have operations for extending contexts, etc. This is essentially the approach of "type-theory-in-type-theory", which uses quotient-inductive-inductive types (which are closely related to GATs).

Equational metalogic Fiore http://ropas.snu.ac.kr/~gil.hur/publications/soeqlog.pdf
https://crypto.stanford.edu/~blynn/lambda/logski.html the oleg paper


Cody:
```coq

Definition Ctxt := nat.

Definition ext : Ctxt -> Ctxt := S.

Inductive Lambda : Ctxt -> Type :=
| Var : Lambda (ext 0)
| App : forall Γ : Ctxt, Lambda Γ -> Lambda Γ -> Lambda Γ
| Abs : forall Γ : Ctxt, Lambda (ext Γ) -> Lambda Γ
| Weak : forall Γ : Ctxt, Lambda Γ -> Lambda (ext Γ).

Definition id : Lambda 0 :=
Abs 0 Var.

Definition K : Lambda 0 :=
Abs 0 (Abs 1 (Weak 1 Var)).
```

I want to do sums:
N^n -> N

Realtion to quantum raising and lowering operators? Is that ludicrous?
extending the context = adding on a free parameter = (N^n -> N) -> (N^{n+1) -> N)
weakening the context = (N^n -> N) -> (N^{n-1} -> N) This makes no sense. You can evaluate it, 
sum over it, maximumize over it. You can't just wekaen it.

Jon sterling using GATs from Kris
http://www.jonmsterling.com/pdfs/algebraic-universes.pdf


Note on Mechanized Equational Reasoning for Categories with Metatheory.jl

Here's the punchline

```julia

```

I'm sure you've always wondered if that was true.

In terms of a string diagrams:
![](/assets/pairproj1proj2.png)


Read on for what this means


Compile the egg version for wasm and embed


## Metatheory and EGraphs

Alessandro Cheli has made an extremely intriguing package called Maththeory.jl. As I understand it

- Homoiconicity
- Some mumbo jumbo that I don't understand but is probably very important about using RuntimeGenerateFunctions to ge the right hand side of rules to be fast
- A tuned and feature complete EGraph implementation

I've discussed implementing EGraphs in Julia on this blog before. 
- https://www.philipzucker.com/egraph-1/
- https://www.philipzucker.com/egraph-2/
EGraphs are a data structure that efficiently achieves sharing of subterms in the presence of equality reasoning. The [egg](https://egraphs-good.github.io/) project has recently innovated and brought this technique to prominence

Here's the basics of how you use the Metatheory EGraph backend at the moment

```julia
using Metatheory
using Metatheory.EGraphs


```

I wrote my EGraph implementation with the intention of using it for this blog post.
I've previously written of my abortive attempts using the automatic theorem provers E prover and Vampire and Z3.
- https://www.philipzucker.com/notes-on-synthesis-and-equation-proving-for-catlab-jl/
- https://www.philipzucker.com/theorem-proving-for-catlab-2-lets-try-z3-this-time-nope/

I don't know why these encodings did not work. It still feels to me that they should've. The black box nature of these systems is a problem for troubleshooting.

Catlab is built around a kind of logic called Generalized Algebraic Theories (GATs). 
- https://algebraicjulia.github.io/Catlab.jl/dev/#What-is-a-GAT?
- https://ncatlab.org/nlab/show/generalized+algebraic+theory

In multi-sorted first order logic, you have terms of simple sorts like G or Int. For convenient encoding of categories you need a little more magumbo. One wants to talk about A as a term of sort Object, but then also talk about $$id(A)$$ as a term of sort $$Hom(A,A)$$. You see that the sort of `id(A)` is dependent upon a term `A`. This means that some kind of dependent type system is at play. This is possible to encode into Coq for example, but GATs are a less complicated system that has enough flexibility to do this. They're some kind of dependent types lite.

Encoding this type system correctly is tricky. I naively thought in the first post that basically the issue could be ignored, since every equation is type preserving. If the types start good, and the rules are type preserving, then everything is ok right? This has not been the correct mental model of the situation. It is highly dependent upon the exact reasoning system the degree to which types can be ignored.

A somewhat brute force way of dealing with types is to encode terms as terms tagged with types. For example, instead of merely using the term `id(A)`, we replace it with the syntax `typ(id(A), Hom(A,A))` or the equiavlaent infix syntax `id(A)::Hom(A,A)` that looks like a pun on Julia syntax or `Hom(id(A), A, A)`. The latter form was pointed out to me by James Fairbanks and it has the advantage of fusing 1 level of indirection (In a sense partially fusing the tags `typ` and `Hom`). Really we want to perform this tagging recursively like `Hom(id(Ob(A)), Ob(A), Ob(A))`. This gets incredibly verbose to type out for a human.

Some other notes

- The rewrite rule `f => id(A) \cdot f` produces A out of nowhere if types are erased. That means they either need to be reconstructed.
- Catlab overloads $\otimes$. This makes sense to Julia, because Julia is tracking the types of things and uses them for dispatch. In order to track the types for dispatch in our
- It has been argued that one could use the Julia type system to encode GAT types. The construction of Metatheory.jl makes this a light weight if possible. I argue that this is unlikely. Part of the cleverness of Catlab was to avoid abusing the host type system like is common for categorical constructions in Haskell or Agda.

Type tagging maybe be familiar to the programmer in you in that is the logical reflection of the technique of dynamic typing. Dynamic types are implemented by maintaining a tag at runtime describing how to interpret the attached data. We are in essence doing the same thing in our syntactic rewriting system. We get dispatch based on this type in the same manner that Julia or python get dispatch off of their type tags.




There is absolutely no reason to overload \otimes for both morphism product and object product from the persepctive of mechanization. I admit it is nice to have such overloadings for people, but they should be quickly stripped off for internal representations via inference. I chose to keep them syntactically distinct.

The technical connotations of "sort" vs "type"



James Fairbanks10:58 AM
GATs are a fixed point of the "X can represent Y" relation so they make a good target as a level of generality


Philip Zucker: I thought way back that this preservation would just happen if you strip the types like it does for STLC or something, but it doesn't. I think this misconception is due to my inexperience doing hand calculations of this type (which almost no one does. String diagrams rule), plus I think you "code the happy path" when doing it by hand and may not even notice a situation where just shallow pattern matching on the syntax would allow you do do something verboten, since you're smart enough to not make that dumb mistake. It's also easy unless you're being hyper careful to take big steps that seem obvious but aren't actually implied by the axioms you have.

Philip Zucker: Furthering this misconception is that for a large majority of the 30 some axioms for cartesian SMC it actually _is_ completely fine, I think. So far I've only identified about 4 or so where it's a problem, one of which is the interchange law.

Philip Zucker: And it also can only be using the axioms in particular directions too. One direction is syntactically safe, but the other direction requires checking typing conditions

Philip Zucker: Trick question: Can you apply the interchange law (f ⊗ g) ⋅ (h ⊗ k) => (f ⋅ h) ⊗ (g ⋅ k) to the term (f ⊗ id(a)) ⋅ (id(b) ⊗ k)?

Philip Zucker: No you can't. In my example, f actually has type b ⊗c -> b ⊗c   and k has type c ⊗a -> c ⊗a .

Philip Zucker: The other direction is always fine though. Given (f ⋅ h) ⊗ (g ⋅ k) is well typed, so is (f ⊗ g) ⋅ (h ⊗ k)  I believe.

Philip Zucker: Again all this is obvious in string diagrams. So obvious as to be unobservable.


Egraphs as a model. Z3 uses EGraphs as models of logical statements about uninterpeted functions
We can also consider sets as models of egraphs.
An egraph is a model of a conjunction of equations if 

An interpretation of an egraph is a mapping of function symbols to functions 
and constants and equivalence classes to elements such that if there is a function symbol enode in an eclass, the function interpretation maps the interpetation of it's children classes to the class the enode lives in.
This might be easier to read in mathemtical symbolism.




### Bits and Bobbles

Where to go from here:

2. Actually integrating with Catlab. Does it scale?
3. Daniele Palombi has brought the coend calculus https://arxiv.org/pdf/1501.02503.pdf This seems like a very interesting application. I think the direct attack on this problem using Metatheory requires understanding how to deal with alpha equivalence in the EGraph Conversation here: <https://julialang.zulipchat.com/#narrow/stream/277860-metatheory.2Ejl/topic/Formal.20Proofs.20for.20CT.3F>
4. String diagrams <https://julialang.zulipchat.com/#narrow/stream/230248-catlab.2Ejl/topic/Using.20Metatheory.20for.20String.20Diagrams> There is a compelling argument that string diagrams are a preferred representation, normalizing the associativity,commutative, and unit properties of a categorical construction. It has been suggested by Alessandro and others that teneralizing the EGraph data structure in some sense may be to go.
4. Proof production. Giving 


One wonders if perhaps with my new understandings I could get z3 to work.

I had some verbose encoding I wanted to try
But I also feel like this internalized type thing could work in z3

The external z3 ematcher


Alpha conversion. Add parameters to function symbols.
sum(n, f) : (N^{n+1} -> N) -> (N^{n} -> N)
n is the number 
sum(0, f) = f ??? Eh why bother
sum(1, f)

ind(n, i) == proj(n,i) : N^n -> N
the ith projection of an n tuple. Play the roles of indices
sum(1, sum(2,  ind(2, 1) * ind(2,2)  )  )  )
sum(n, sum(n-1, ind(n, )  ))
Based on the semantic model, I feel like this makes sense.

Every operation also needs these scope tags.
These scope tags are equiavalent to marking both de bu9ijn indices and level

likewise for derivatives
(R -> R) -> (R -> R)
D(n,m, f) marking n input size and m output size
Or perhaps start with only scalar.

Huh. Maybe everything is working in fock space?
Then sigma is a lowering operator.
Fock space is a useful model of a world where we're moving around the number of variables in existence
Disjoint sum of function spaces

adag is adding on a delta function
adag(x)
adag(i,x)

sum reduces the number of free variables by summing over the leftmost one
Ok, but we want to sum over more than just the leftmost.


What about explicilty modelling homotopy functions.
f(0) = a
f(1) = b
g
g
k(1/2) = f(1) = g(0) - contingent upon a proof of f(1) = g(0) that this new function is definable?
k = compose
allowance of a move
 f(x,t) = f
 f(0,0) == 
f()
forall x : [0,1], f(x) = x
f




A decalartive rule interchange format



Could we literally use smtlib?



(set-option :verbose)
(set-option :scheduler :backoff)
(set-option :node_limit)
(set-option :type-check)
(declare-sort  )
(declare-fun  f)
(declare-fun  f)
(assert (=  expr1 expr2 ))
(assert (!=  expr1 expr2 ))
(check-sat)

(declare-rule )
(declare-eq   )
(check-eq  expr1 expr2)
(addexpr expr)
(simplify  expr :iter :timeout :node_limit :  )
(push) -- pushes rules or pushes state of egraph?
(pop)
(push-rules)
(pop-rules)
(clear-egraph)
(exit)

https://rust-cli.github.io/book/crates/index.html

We could have the thing build the corresponding rust file for you.
For guards we'd need a full programming languge
I could build in the facilities to 


There is something rather intuitinistic about the egraph.
If you had propsitions in the egraph, having 
p = True, is really more like p = Proved.
Since not having it does not imply that p is false
p = False is known falsehood
p = True is known Falsehood
neither is unknown
I guess it's more like 3 valued logic.



Condictivtely, egraph is "well-typed"
Each GUARDED rewrite rule maintains well typed-ness

Given the left hand side has matched a pattern that is in fact well typed,
we can infer some equational constraints about the types.
If these equational constraints do not fully imply the typing of the equational
rule, then these extra conditions must be added as guards.



We should 
1. Check the condition
2. Add the typing terms to the egraph so it at least know to refine these.



Definition of well typed:?



Ituitively speaking, an egraph represents a possibly infinite set of terms.
A pattern represents an infinite set of terms. A pattern `f(?a, x, ?a)` represents the set of terms that include $\{ `f(x,x,x)`, `f(y,x,y)` , f(g(c,d), x, g(c,d))...\} $, ie. all the terms . Tis descrption format of sets forms a lattice. The lattice operations of join and meet are defined via 

A (multi)rooted egraph represents a possibly infinite set of terms. It is the set of terms you can build by starting at the root and following the links.
The egraph `[x a]` where a has an edge to the class represents the terms `{x, a(x), a(a(x)), a(a(a(x))) ... }`. 

The allowance of cycles in the egraph makes it unclear to me how to precisely describe the infinite terms. There's something very coinductively at play here.

Perhaps it represents the set of terms with possibly class ids at the leaves. That feels more honest somehow. You start with the root id S_1 = {root_id}. Then you can expand one step to expand this S_2 = {a(root_id} or S_2 = {a(root_id), root_id}. Eventually a subset of these will be the finite terms. 





James made a number of good points



Maybe a highest de bruijn index analysis?
Lowest?
Bothm right,.
Then if they split

sum_examp = @theory begin
   sum( sum(a(0) * b(1))) |>  sum(a(0)) * sum(b(0)) # factoring
   sum( sum(a(0) * b(1))) |> sum( sum(a(1) * b(0))) # permute sum symbol
end

Bidning forms: de bruij indices with raising and lowering
Avoiding accidental dummy clash. Moving pieces out from 


There was that one paper that showed the equational form of the yoneda lemma
in terms of fxied point operators and stuff.

 = a^b  a * b, yada yada.




Dowke higher order unification mentions associativty as a problem like comprehension axioms.

Uniform type tagging vs inline type annotations is kind of like closure vs defunctionlaization
A uniform representation / a specliazed one. A closed world of constructors vs an open one.
Rust enums make the closed work convenient and fast.

Higher order equality reasoning. Equalities of equalities. Dijsktra style. Equality patterns.
Actually by adding equality nodes to every other node, we get equality patterns for free.
(eq(a, a)) but of course.
eq(x,y) => eq(z,w) but then we also need to propagate z = w downward into the graph. Hmm.
Mutiple kinds of equivalnce relations interacting?

Actually only is eq(x,y) is in same eclass as true should be propagate it
eq(x,y) = p  is a condition equation upon the value of p. only if we learn p is true should we propagate this info.
ForAll([x,y], (eq(x,y) == True) ==  (x == y) )
ForAll([x,y], (eq(x,y) == True) ==  (x == y) ) vs
ForAll([x,y], eq(x,y) ==  (x == y) ) ? This is still correct in a sense. It's just that I want to trigger on (eq(x,y) == True)
Can i write a trigger like that in Z3? I'm not sure i can

and(x,y) == x == y == or(x,y)
egraph equality, predicate equality, 
or(x,y) == or(y,x)
or() = asssociatve
or(x,x) == x

eq(y, y)
eq(y,x) => eq(x,y)
eq()

definitional and propositional equality.
eq() can be a question, tentative knowledge, however equailvance clases in the egraph are known knowledge.

Mathmeth
https://www.cs.cornell.edu/home/gries/Logic/Equationalhistory.html
https://www.cs.cornell.edu/home/gries/Logic/Equational.html

EGraphs that are string rewriting.
Mark out EClass 1 as special markjer for empty string.

a memoizing trie? DAG trie. Double ended trie. Links going up and down.


Take the technique of my path post but add more concrete objects.
We do I need the types. I keep getting confused.
id_A != id_B. They need to be kept as distinct objects.

Note just because I'm using z3 "Function"s does not mean we are only discussing categories of functions. Z3 uninterpeted functions are pretty much a completely syntactical construct. Well, ok in a sense we are in that vbia a Yoneda embedding really they are natural transformations between HomSet functors.


Well, I could just keep generating new canonical types.

```python
def all_objects():
  a,b,c = "a","b","c"
  for i in range(n):
    # instantiate the laws for these news objects?

```

How are we going to denote otimes? At the symbol level?
otimes( F, G  ???
F and G are natural trasnformations and otimes is a thing that takes natural transformations returns a new natural transformation
otimes(F, G, FG)
otimes( hom(-,A), hom(-,B), hom(-,AB))
otimes( hom(-,A), hom(-,B)) -> hom(-, AB)

add in all the definitions of otimes, and it's axioms

The extra bits of GATs are sort of what is needed to throw into first order logic in order to make categorical constructions more elegant, in particular the partiality of compose (compose requires that morphisms meet on the same object)
Compose can be defined as a mere relation on morphisms in first order logic, but it is clunky. compose is typically a partial function, for which you'll need to enforce extra axioms to cut that subset out of relations. Extra axioms that you need to keep using over and over increases the complexity of both interactive and automatic proof. It is worht considering if there is a way to make something so fundamental baked into your reasoning system rather than just an axiom in the system. This is perhaps the entire study of logical reasoning systems baked in a nutshell. Want to study computation? Well maybe beta reduction should be baked in your reasoning system. Or maybe not. Worth trying.
A sufficiently flexible system can also build a raft of technqiues, encodings and lemmas that the underlying fundamental reasoning system is not particularly relevant.


a variable of sort "hom(-,A)" represents an morphisms that ends on (codomain is) A



How does z3 even encode types to it's egraph. The types and arity just become part of the function symbol?
Yeah, you could intern the whole thing. arity, string and types


2 tricks:
1. Using the morphisms ~ function. Associativty axioms replaced by function composition. 
2. Using Z3 sorts as objects
3. brute force object expansion.


Interesting example: two symbo0ls a b and they commute. Each element of this monoid is isopmorphic to just a pair of 
naturals.
Can we prover (2,2) + (2,2) = (4,4)?



Metatheories ability to canonicalzie dynamically might be very useful.




# A More Naive EGraph

I know that a significant fraction of Julians worship at the shrine of performance. This is not my default shrine. I still feel like most problems I encounter in my hobbies and work are limited by how difficult the are to phrase and solve even naively, and once that is done performance is 9 times out of 10 not an issue. If it is, then it is time to tweak and reconsider. This is of course informed by my problem domains, that I'm rarely trying to build libraries for others, and the fact that I leverage a massive, mind boggling raft of tools built by people who are deeply concerned about such things, and, uncharitably, that my work does not matter to anyone.



Alessandro Cheli (who is a dynamo of energy) has been building a package called Metatheory.jl, which includes a more feature complete and optimized egraph implementation written in Julia than the one I've described in my blog posts. In addition, my understanding is he's trying to take homoiconicity seriously.

So the version of egraph I'm about to describe to you is not my recommended one, unless you're in a time crunch maybe. Nevertheless, because of it's simplcity, I think there is more conceptual clarity to it.








Or flip something out of the trie to put it in the egraph.


https://taliasplse.wordpress.com/2020/02/02/automating-transport-with-univalent-e-graphs/ 
Talia had a blog post?

Egraph notebook from allssadro

https://colab.research.google.com/drive/1tNOQijJqe5tw-Pk9iqd6HHb2abC5aRid?usp=sharing#scrollTo=zikCWjHH14YH

Ed Yang's egraph in python 
https://twitter.com/ezyang/status/1340507843292770306?s=20
https://gist.github.com/ezyang/c3db0e55a7661998c8a66ea8619f1081

Struct
head:
args:
end
 curried in maps.

Term => EClass becomes
Head => (Args => EClass)

What happens if two args becomes unified?
Is that a problem to keep them seperate?


It's kind of nice to not key on something changing under our feet.
It's not so nice that we can't resolve args without checking into the
intdisjointset
Using straight up pointers we could be pretty fast.
No. It's hard to make an indexing structure that respects the equivalence relation

If i used fixed size tuples in an array, 
Then it could be pretty fast in a certain sense.

Dict{:Symbol, Array{  Tuples{Args, Class}  }}

The product equiavlanece class? Yes.


merge(E,E) = just append arrays
normalize(  ) = for each symbol
        double loop check? Insufficient since we merge classes
        if we get a match .

Wait. That normalization is congurence colsure?
If all the arguments are equiavlanet, then the terms itself is equivalent.

0, unary and binary can get you pretty far. Maybe everywhere
With precompilation

struct Egraph
unionfind :: IntDisjointSet
constants :: Dict{Symbol, Vector{ Int64 }}} # IntSet?
unary:: Dict{Symbol, Vector{ Tuple{ Int64, Int64  }  }}
binary:: Dict{Symbol, Vector{ Tuple{ Int64, Int64  }  }}

abtriary?::Dict{ (Symbol,arity Int64)   , Array{Int64, 2}}}
parent_sym?:: Dict{Term, :Symbol}

end


Could keep the vectors weakly sorted?




Metatheroy.jl and alessandro
Matchcore
He's using Expr. Fine. I still don't really see how 
RuntimeGeneratedFunctions.jl
The world age problem - modality?


Perhaps a mistake was trying to match catlab syntax as much as possible
From haskell, I know many type parameters are inferrable.
Inferrable data in some sense should be kept out of the syntax tree. They just gum it up.
I got bit exactly by this when working with a theorem prover whose mechanism was out of my control
Forward reasoning on forall id(A).f => f because it could instantive f with a nonsenical type unless guarded.
I still can't hel but feel my original opinion in my first pose was essentially correct

Catlab annotates more than Haskell does, but it is not fully annotated either
It relies on type inferrence
We could add perhaps inferable annotations to catlab.
We also want a de-elaboration for the rewrite system?
Stupid algo: try to remove parameter, run inferrance. If it comes back something?

I feel like we don't need types. The rewrite rules respect the typing. Preservation.




id(A) the A is unnecassary. there is always an id that works.
Unification

If the translation from Catlab is nontrivial and not general purpose for all GATs, that takes a lot of bite out of working in julia in the first place. I might as well just stick to native rust.




A special patern for assocaitve rules.
Have rerwite rule comp/2( A comp/2(B,C)) => comp/3( A,B,C) # normalizaes associativty


Allow matching for neighboring positions in term
comp/n(... ,  X,Y, ... ) => 


2 obvious tasks
Make pattern matching fast
actually try to apply to catlab or some other domain?


http://taktoa.me/eqsat/Thesis.pdf remy gldschmit's bachleor's eqsat
https://gist.github.com/ezyang/c3db0e55a7661998c8a66ea8619f1081 yang python egg



In an application where we are trying to do equational reasoning, we have some pile of universally quantified equations like $\forall x. x + zero = x$ .
The e-graph is storing ground terms, ones that do not represent a universal quantification. The e-graph stores the fact $seven + zero = seven$ and $two + zero = two$ separately even though these are instantiations of the same underlying fact.

A natural approach to equational rewriting is to turn your equations into rewrite rules, which are a related but distinct thing. Rewrite rules pattern match a left hand side and replace it with a right hand side. 
Rewrite rules have an asymmetric flavor between the right and left hand side, whereas equality is more symmetric.
Applications of rewrite rules do no necessarily commute. Applying rule 1 and then rule 2 is not necessarily the same as applying 2 then 1.
One can then apply in some order the rewrite rules, hoping for the best, or maintain a set of all terms reachable.


SymbolicUtils arranges its matchers to take an expression, a dictionary of already known bindings, and a callback function that takes a new dictionary and the number of elements matched. Here's a snippet from the library for comparison.

[link](https://github.com/JuliaSymbolics/SymbolicUtils.jl/blob/cd18c76fd09078c38393b398e681329f257ecfe8/src/matchers.jl#L1)
```julia

#### Pattern matching
### Matching procedures
# A matcher is a function which takes 3 arguments
# 1. Expression
# 2. Dictionary
# 3. Callback: takes arguments Dictionary × Number of elements matched
#
function matcher(val::Any)
    function literal_matcher(next, data, bindings)
        islist(data) && isequal(car(data), val) ? next(bindings, 1) : nothing
    end
end
```


Related Libs:
* SymbolicUtils
* Match.jl
* MLStyle.jl

Make egraph generic like egg by implementing in terms of a children and istree function.
Kind of how symbiolic utils does it.

end

generic egraph over anything that implements istree yada yada. call getchildren(::T) rather than .args
children!() tpo update children
children
Basically converts it to


$\forall x. x + zero = x$ becomes 

The equations that produce these equivalences

In application to finding new rewrites, we need to be adding new equalities to the EGraph.





Duality
If you reverse all edges, DAGs remain DAGs.
Unification propagates downwards
Congruence closure propagates upwards

What if we reversed the dag and hash consed all the parents? How similar would congruence closure look like to unifacation

Hashcons Ids vs union find ids. "Fundamental" indirections. The catlab people have convinced me that there is some fundamaenetal character to the indirection that occurs via foreign keys inb databases. So should we too consider there to be a fundamental character to the Ids?
memo :: f(Id) -> Id. Set of endofunctors f on Id? 
A unification relation ~ ( term(x) , otherterm(x) ) . The signatures of the two don't have to match, but the variable sets do. Whereas the opposite is true of composition.
 f Id  <-  Id  ->  g Id  ~~~~ g Id2 <- Id2 -> h Id2.
 Pullback gives Id3 and equivalence set of Id1 Id2.
  Maybe consider the hash cons version?   Id <- Id -> Id
  the met parts perform union [ 2,6,8,1]   [2,5,7,9,5,3]
  No it makes more sense going the other way.
    Stuff -> EquivClas <- Stuff   union find
    [1 ,4,5]   
    Then 
function compose_cospan(f,g)
   unionfind = IntDisjointSet( max(f.apex, g.apex))
   for (x,y) in zip( f.right, g.left)
     merge(x,y) 
    end
    newleft = find_root.( f.left)
    NEWRIGHT = find_root(g.right)
    # maybe a normalization step to return to a range 1..Nequiv_class
    CoSpan( newapex, newleft, newright )
end

It does seem like this makes sense. I dunno what you do with it.
I mean, a pushout _is_ union right?
This is in catlab under colimit.
Does this suggest that maybe I should be implementing EGraphs as a CSet?
There is this complicated schema of Equiavlanece nodes and hash Ids.
    [1,56,7,8,  ] 


EGraphs as a CSet
objects:
EClass
FunHash

morphisms:
1 per function symbol
Maybe functors? Takes multiples EClass

congruence closure does feel like some kind of universal property. It's the largest relation under something

If function symbols are morphisms,
then They can be represented as n-d arrays on the available equaivlance classes.
It avoids the need for a hashmap. At the great expense of being able to be less lazy?
We need like a lazy sparse array. That uses 0 to denote uncomputed.
But a hash table is a lazy sparse array
I guess we could have 1 hash per function symbol. Since we always know the head.
Yea, these forms don't seem useful, but it's an interesting persepctive.

A data structure is a lot like a database

I guess the other interesting takeway that one might have is the other direwction
A hashmap can be like an avluator. memo[ f x y z ] = result.
memo[f x y z] ~ curry ~ memo[f][x y z]
So we don't have to make the correspondence morphism = array

So, where to next?
3 roads.

- implemente pattern matching in z3py
- implement pattern matching in julia
- bind to egg

Egg reference the Z3 macthing paper nad the simplify matching paper
"
E-graphs and E-matching. E-graph were originally proposed several decades ago as an efficient
data structure for maintaining congruence closure [Kozen 1977; Nelson 1980; Nelson and Oppen
1980]. E-graphs continue to be a critical component in successful SMT solvers where they are
used for combining satisfiability theories by sharing equality information [De Moura and Bjørner
2008]. A key difference between past implementations of e-graphs and egg’s e-graph is our novel
rebuilding algorithm that maintains invariants only at certain critical points (Section 3). This makes
egg more efficient for the purpose of equality saturation. egg implements the pattern compilation
strategy introduced by de Moura et al. [de Moura and Bjørner 2007] that is used in state of the art
theorem provers [De Moura and Bjørner 2008]. Some provers [De Moura and Bjørner 2008; Detlefs
et al. 2005] propose optimizations like mod-time, pattern-element and inverted-path-index to find
new terms and relevant patterns for matching, and avoid redundant matches. So far, we have found
egg to be faster than several prior e-graph implementations even without these optimizations.
They are, however, compatible with egg’s design and could be explored in the future. Another key
difference is egg’s powerful e-class analysis abstraction and flexible interface. They empower the
programmer to easily leverage e-graphs for problems involving complex semantic reasoning
"

Term Indexing - Chapter 26 of the Handbook of Automated Reasoning
Data strucures - 
 - Trees or dags. Aggressive sharing vs hash cons. Nelson Oppejn 1980
 - Flatterms. flatten out tree into preoder traversal. Possilby with skip pointer
  - Prolog terms


  - automata based
  - Code trees 


String based indexing - idea: convert patterns into approximate string matching pattern

position sdtrings. We can lay out the terms in some sequence, let's say a preorder traversal. In addition can annotate with positions
This does actually remind me of Code2Vec

https://link.springer.com/chapter/10.1007/3-540-62950-5_59 shostak congurence as a completion algorithm

https://www.microsoft.com/en-us/research/wp-content/uploads/2016/12/krml253.pdf - leino pit claudel

It seems like having a slow but interpretable e matcher would be helpful. 


bjorner and de moura good ematching
prolog - warren machine
Avbstract machine
 pc - current instruction ? weird.
 reg[] - storing ground terms
 bstack - backtracking

```haskell
type Symbol = String
data Machine = 
  | Init Symbol Machine
  | Bind Int Symbol 

data State = State {pc :: Int, bstack :: [Machine] , reg :: [Term] }

cont (Init m) = m

run :: Machine -> State -> State
run (Init f ) { r = [Term f args]   } = s { reg = args  }

```



code trees


Path indexing<|MERGE_RESOLUTION|>--- conflicted
+++ resolved
@@ -14,10 +14,13 @@
   - [Destructive Rewriting](#destructive-rewriting)
   - [Macro System](#macro-system)
   - [Proof provenance = extraction?](#proof-provenance--extraction)
+  - [Proof](#proof)
   - [ASP for ILP extraction?](#asp-for-ilp-extraction)
   - [the chase](#the-chase)
   - [Prolog v Datalog v Egglog](#prolog-v-datalog-v-egglog)
   - [Egglog vs SMT](#egglog-vs-smt)
+  - [Egglog vs Flix vs IncA](#egglog-vs-flix-vs-inca)
+  - [Gogi](#gogi)
   - [Related systems](#related-systems)
   - [Lattices as egraphs](#lattices-as-egraphs)
   - [Harrop Clauses](#harrop-clauses)
@@ -26,7 +29,7 @@
   - [CAS](#cas)
   - [Quoting out of egraph, reflection](#quoting-out-of-egraph-reflection)
   - [Bisimulation finest partition](#bisimulation-finest-partition)
-  - [Typeclasses](#typeclasses)
+  - [Typeclasses and Rust Chalk](#typeclasses-and-rust-chalk)
   - [provenance](#provenance)
   - [Semiring smenatics](#semiring-smenatics)
   - [Lambda](#lambda)
@@ -64,7 +67,6 @@
 - instruction matching over egraph of cfg. Maybe just a single block
 - knot diagrams as braiding algebra? Prove unknot
 
-<<<<<<< HEAD
 - Rewrite query to equivalent query for a database. Instruction matching modulo equality.
 - any application of the chase. Data migration.
 
@@ -77,8 +79,23 @@
 
 LADDDER benchmakr
 
-
-
+Remember my point about Ocaml Set data structure, except `compare` is changing under the hood
+Union Find dict.
+Lattice ranged dict.
+
+Tuples of union find
+
+https://www.swi-prolog.org/pldoc/man?predicate=dif/2 prolog supports `dif` constraint. Pretty interesting duality to egglog that only supports = constraint
+ephemeral union find - how to support provenance?
+
+Could there be an example where egglog is superior to formulog with respect to symbolic execution? In some sense, egglog is a much tighter integration of a piece of smt + datalog. Maybe equational reasoning could see that different paths are equivalent at join points?
+
+[composing data analysis and trasnformation - sorin lerner](https://cseweb.ucsd.edu/~lerner/UW-CSE-01-11-01.pdf)
+
+
+Dynamic rules and macro based compilation aren’t necessarily mutually exclusive. I think you could call rustc and then dynamically link in new rule. A somewhat complex architecture though https://docs.rs/libloading/latest/libloading/
+
+Incremental egglog. We could perhaps use one of the non union find based encodings?
 
 
 
@@ -268,6 +285,29 @@
 
 These rules are enough to construct the grounding of the program?
 Well, the tables were also in the absence of negation.
+
+## Proof
+(i,j) tuples for each equality
+
+explain(i,j).
+```
+$Eq(i,j)
+.decl explain(i,j)
+.decl eq(i,j) eqrel
+```
+eq is closed under trasnitivty
+explain isn't
+```
+eq(i,j) :- explain(i,j, r).
+explain(i,j, $AccoL()) :- 
+explain(i,j, $AssocR()) :-
+explain(i,j, $Comm()) :-
+
+explain(i,j,$Cong()) :- // congreunce 
+
+```
+eq is bottom up, but then upon solution, we can extract explain top down.
+
 
 ## ASP for ILP extraction?
 I've become more intrigued by the plausibility of using ASP solvers for extraction. Deeply integrating ASP techniques or semantics takes us wildly out of scope, although might be possible. But instead, if extraction is stratified after eqsat, one could print out the normalized egraph database directly into an input file for clingo.
@@ -331,24 +371,81 @@
 ## Egglog vs SMT
 Is egglog jyst a bad smt solver wihout dijsunction?
 
-=======
-
-Remember my point about Ocaml Set data structure, except `compare` is changing under the hood
-Union Find dict.
-Lattice ranged dict.
-
-Tuples of union find
-
-https://www.swi-prolog.org/pldoc/man?predicate=dif/2 prolog supports `dif` constraint. Pretty interesting duality to egglog that only supports = constraint
-ephemeral union find - how to support provenance?
-
-Could there be an example where egglog is superior to formulog with respect to symbolic execution? In some sense, egglog is a much tighter integration of a piece of smt + datalog. Maybe equational reasoning could see that different paths are equivalent at join points?
-
-[composing data analysis and trasnformation - sorin lerner](https://cseweb.ucsd.edu/~lerner/UW-CSE-01-11-01.pdf)
-
-
-Dynamic rules and macro based compilation aren’t necessarily mutually exclusive. I think you could call rustc and then dynamically link in new rule. A somewhat complex architecture though https://docs.rs/libloading/latest/libloading/
->>>>>>> 59834213
+## Egglog vs Flix vs IncA
+
+union find is lattice
+join() = parent if in same 
+
+lattice that's changing
+
+
+lattice in input position? Because eclass id are in input position
+
+dynamic lattices - dpeendent lattice
+
+forall,  -> L a dependent function
+A dependent relation?
+
+A lattice that depends on a table.
+
+Hmmm. 
+
+the lattice type also move monotonically
+
+other latic
+
+on the query side flix goes both ways
+
+
+chase = 
+
+join is spooky
+meet is findparent
+
+body vs head
+fd output vs input
+
+Why is sort allowed in both, but lattice allowed in 
+
+partial lattice
+
+
+subsumption semantics
+
+"Everything is a pointer to a pointer to an element of the powerset lattice!!"
+
+"dynamic typeclass"
+You could do this in ocaml. This was my point about Set.t with a global thing.
+
+typeclass Lat L {
+  join(x,y,z) :- parent(x,y).
+}
+
+flix + trees
+
+Is partitioning 
+
+
+We could probably build a union find using lattices. Of course
+
+
+parent()
+
+
+```
+parent(number, maxlattice).
+parent(i,k), parent(k,i) :- parent(i,j), parent(j,k).
+parent(i,j), parent(j,i) :- findsomethingstbeequal(i,j).
+```
+
+
+## Gogi
+
+we can have exists, but ONLY in functinally dpenednet position (at least one)
+A subclass of TGDs
+
+
+
 
 ## Related systems
 See datalog notes
@@ -445,7 +542,7 @@
 ## Bisimulation finest partition
 https://cstheory.stackexchange.com/questions/37177/partition-refinement-in-transition-state-systems-bisimulation-contraction partition refinment bisimulation is an iterative fixpoint algorithm. Sure we could encode transition system as relation. We need reified notion of partition (like eclass id did). I could model using bitsets in souffle. pairition(bs) <= parition(bs) :- SUBSET(bs2,bs1). Goes twoards finest partition. 
 
-## Typeclasses
+## Typeclasses and Rust Chalk
 
 Something to think about: Applications of egglog to typeclass resolution modulo equality. https://arxiv.org/abs/2001.04301 I don't really have a feel for the relation between tabled top down and magic set transformed bottom up although there clearly is one. I guess I'm also not clear on how magic set works in egglog for that matter. I don't know how to execute egglog top down in the first place.
 An example would be finding a typeclass for Vec n a where you take the assoc/comm mult and add  axioms on the size index. Presumably the equational axioms must also be associated with instance dictionaries. Hmm. Maybe this is not as straightforward as I thought. You also need instances for congruence?
@@ -454,7 +551,38 @@
 Chalk is also a very good point. [The cahlk blog posts](https://github.com/rust-lang/chalk) exliciitly talk about specialized equality. That is intriguing. I should contact Niko Matsakis.
 https://smallcultfollowing.com/babysteps/blog/2017/01/26/lowering-rust-traits-to-logic/ Prolog + euqliaty reasoning he syas he's looking for
 
+Chalk even talks about making a union find.
+
+
+asscoaited types
+IntoIterator
+Item
+
+```
+intoiter(vec(T)) :- intoiter(T).
+iter_item(vec(T)) = T :- intoiter(vec(T)).
+
+
+eq(T,U)
+
+query:
+into_iter(vec(T))
+
+
+```
+Good examples of multi arg typeclasses?
+
+
+Provenance of chalk or polonius are importatn for good error messages.
+
+Guess missing clauses?
+
+We need harrop for generic problems?
+
+
 ## provenance
+How do we not fuck provenance.
+
 
 ## Semiring smenatics
 prvoenance
